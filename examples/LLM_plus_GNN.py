"""This example implements G-retriever using PyG.
Original Paper: https://arxiv.org/abs/2402.07630
“G-Retriever significantly reduces hallucinations
by 54% compared to the [LLM] baseline“.

requirements on top of basic PyG:
pip install peft datasets transformers pcst_fast sentencepiece tqdm pandas
"""

import gc
import math
import re
import time

import pandas as pd
import torch
import torch.nn as nn
from peft import LoraConfig, get_peft_model, prepare_model_for_int8_training
from torch.nn.utils import clip_grad_norm_
from tqdm import tqdm
from transformers import AutoModelForCausalLM, AutoTokenizer

import torch_geometric
from torch_geometric import seed_everything
from torch_geometric.data import Batch, DataLoader
from torch_geometric.datasets import WebQSPDataset
from torch_geometric.utils import scatter

BOS = '<s>[INST]'
EOS_USER = '[/INST]'
EOS = '[/s]'
IGNORE_INDEX = -100
num_epochs = 10


def adjust_learning_rate(param_group, LR, epoch):
    # Decay the learning rate with half-cycle cosine after warmup
    min_lr = 5e-6
    warmup_epochs = 1
    if epoch < warmup_epochs:
        lr = LR
    else:
        lr = min_lr + (LR - min_lr) * 0.5 * (
            1.0 + math.cos(math.pi * (epoch - warmup_epochs) /
                           (num_epochs - warmup_epochs)))
    param_group["lr"] = lr
    return lr


def compute_accuracy(eval_output):
    df = pd.concat([pd.DataFrame(d) for d in eval_output])
    all_hit = []
    all_precision = []
    all_recall = []
    all_f1 = []

    for pred, label in zip(df.pred.tolist(), df.label.tolist()):
        try:
            pred = pred.split('[/s]')[0].strip().split('|')
            hit = re.findall(pred[0], label)
            all_hit.append(len(hit) > 0)

            label = label.split('|')
            matches = set(pred).intersection(set(label))
            precision = len(matches) / len(set(label))
            recall = len(matches) / len(set(pred))
            if recall + precision == 0:
                f1 = 0
            else:
                f1 = 2 * precision * recall / (precision + recall)

            all_precision.append(precision)
            all_recall.append(recall)
            all_f1.append(f1)

        except Exception as e:
            print(f'Label: {label}')
            print(f'Pred: {pred}')
            print(f'Exception: {e}')
            print('------------------')
    hit = sum(all_hit) / len(all_hit)
    precision = sum(all_precision) / len(all_precision)
    recall = sum(all_recall) / len(all_recall)
    f1 = sum(all_f1) / len(all_f1)

    print(f'Hit: {hit:.4f}')
    print(f'Precision: {precision:.4f}')
    print(f'Recall: {recall:.4f}')
    print(f'F1: {f1:.4f}')

    return hit


class GAT_LLAMA(nn.Module):
    def __init__(self, llm_model_path: str):
        super().__init__()
        self.max_txt_len = 512
        self.max_new_tokens = 32

        print('Loading LLAMA')
        assert torch.cuda.is_available(), "GPU needed!"
        avail_gpus = torch.cuda.device_count()
        kwargs = {
            "revision": "main",
        }
        max_mem_dict = {}
        avail_mem_dict = {}
        mem_total = 0
        gpus_2_use_4_llm = 0
        for i in range(avail_gpus):
            available_mem = int(torch.cuda.mem_get_info(0)[0] // 1024**3)
            mem_total += available_mem
            avail_mem_dict[i] = available_mem
            gpus_2_use_4_llm += 1
            # We want to use the minimum number of GPUs that LLM can fit on
            # this is to minimize the need for interGPU communications
            # 75 GB VRAM in total is recommended
            if mem_total >= 75:
                break
<<<<<<< HEAD
            
=======

        if mem_total < 75:
            print("~75GB of GPU RAM recommended across all GPUs on device, \
            only "                   + str(mem_total) + "GB available across " + str(avail_gpus) \
            + " GPUs")
>>>>>>> c5de2c06

        for i in range(gpus_2_use_4_llm):
            max_mem_dict[i] = str(avail_mem_dict[i]) + "GiB"
        kwargs["max_memory"] = max_mem_dict
        kwargs["device_map"] = "auto"
        print("Setting up LLAMA w/ kwargs =", kwargs)
        llm_model_path = llm_model_path
        self.tokenizer = AutoTokenizer.from_pretrained(llm_model_path,
                                                       use_fast=False)
        self.tokenizer.pad_token_id = 0
        self.tokenizer.padding_side = 'left'

        model = AutoModelForCausalLM.from_pretrained(
            llm_model_path, torch_dtype=torch.bfloat16, low_cpu_mem_usage=True,
            **kwargs)

        print("Training LLAMA with LORA!")
        self.model = prepare_model_for_int8_training(model)
        lora_r: int = 8
        lora_alpha: int = 16
        lora_dropout: float = 0.05
        lora_target_modules = [
            "q_proj",
            "v_proj",
        ]
        config = LoraConfig(
            r=lora_r,
            lora_alpha=lora_alpha,
            target_modules=lora_target_modules,
            lora_dropout=lora_dropout,
            bias="none",
            task_type="CAUSAL_LM",
        )
        self.model = get_peft_model(self.model, config)
        print('Finish loading LLAMA!')

        self.graph_encoder = torch_geometric.nn.models.GAT(
            in_channels=1024,
            out_channels=1024,
            hidden_channels=1024,
            num_layers=4,
            heads=4,
        ).to(self.model.device)
        self.projector = nn.Sequential(
            nn.Linear(1024, 2048),
            nn.Sigmoid(),
            nn.Linear(2048, 4096),
        ).to(self.model.device)

        self.word_embedding = self.model.model.get_input_embeddings()

    def encode_graphs(self, samples: Batch):
        x = samples.x.to(self.model.device)
        edge_index = samples.edge_index.long().to(self.model.device)
        edge_attr = samples.edge_attr.to(self.model.device)
        n_embeds = self.graph_encoder(x, edge_index.long(), edge_attr)
        batch = samples.batch.to(self.model.device)
        # mean pooling
        g_embeds = scatter(n_embeds, batch, dim=0, reduce='mean')
        return g_embeds

    def forward(self, samples: Batch):
        # encode description, questions and labels
        batch_size = len(samples.question)
        questions = self.tokenizer(samples.question, add_special_tokens=False)
        descriptions = self.tokenizer(samples.desc, add_special_tokens=False)
        labels = self.tokenizer(samples.label, add_special_tokens=False)

        # encode special tokens
        eos_tokens = self.tokenizer(EOS, add_special_tokens=False)
        eos_user_tokens = self.tokenizer(EOS_USER, add_special_tokens=False)
        bos_embeds = self.word_embedding(
            self.tokenizer(BOS, add_special_tokens=False,
                           return_tensors='pt').input_ids[0].to(
                               self.model.device))
        pad_embeds = self.word_embedding(
            torch.tensor(self.tokenizer.pad_token_id).to(
                self.model.device)).unsqueeze(0)

        # encode graphs
        graph_embeds = self.encode_graphs(samples)
        graph_embeds = self.projector(graph_embeds)
        batch_inputs_embeds = []
        batch_attention_mask = []
        batch_label_input_ids = []
        num_nodes_per_graph = samples.ptr[1:] - samples.ptr[:-1]
        for i in range(batch_size):
            # Add bos & eos token
            label_input_ids = labels.input_ids[
                i][:self.max_new_tokens] + eos_tokens.input_ids
            input_ids = descriptions.input_ids[
                i][:self.max_txt_len] + questions.input_ids[
                    i] + eos_user_tokens.input_ids + label_input_ids
            inputs_embeds = self.word_embedding(
                torch.tensor(input_ids).to(self.model.device))
            to_cat = [bos_embeds]
            if num_nodes_per_graph[i] != 0:
                to_cat.append(graph_embeds[i].unsqueeze(0))
            to_cat.append(inputs_embeds)
            inputs_embeds = torch.cat(to_cat, dim=0)
            batch_inputs_embeds.append(inputs_embeds)
            batch_attention_mask.append([1] * inputs_embeds.shape[0])
            label_input_ids = [IGNORE_INDEX
                               ] * (inputs_embeds.shape[0] -
                                    len(label_input_ids)) + label_input_ids
            batch_label_input_ids.append(label_input_ids)

        # pad inputs_embeds
        max_length = max([x.shape[0] for x in batch_inputs_embeds])
        for i in range(batch_size):
            pad_length = max_length - batch_inputs_embeds[i].shape[0]
            batch_inputs_embeds[i] = torch.cat(
                [pad_embeds.repeat(pad_length, 1), batch_inputs_embeds[i]])
            batch_attention_mask[i] = [0
                                       ] * pad_length + batch_attention_mask[i]
            batch_label_input_ids[
                i] = [IGNORE_INDEX] * pad_length + batch_label_input_ids[i]

        inputs_embeds = torch.stack(batch_inputs_embeds,
                                    dim=0).to(self.model.device)
        attention_mask = torch.tensor(batch_attention_mask).to(
            self.model.device)
        label_input_ids = torch.tensor(batch_label_input_ids).to(
            self.model.device)

        with torch.cuda.amp.autocast(dtype=torch.bfloat16):
            outputs = self.model(
                inputs_embeds=inputs_embeds,
                attention_mask=attention_mask,
                return_dict=True,
                labels=label_input_ids,
            )

        return outputs.loss

    def inference(self, samples: Batch):
        # encode description and questions
        batch_size = len(samples['question'])
        questions = self.tokenizer(samples["question"],
                                   add_special_tokens=False)
        descriptions = self.tokenizer(samples["desc"],
                                      add_special_tokens=False)

        # encode special tokens
        eos_user_tokens = self.tokenizer(EOS_USER, add_special_tokens=False)
        bos_embeds = self.word_embedding(
            self.tokenizer(BOS, add_special_tokens=False,
                           return_tensors='pt').input_ids[0].to(
                               self.model.device))
        pad_embeds = self.word_embedding(
            torch.tensor(self.tokenizer.pad_token_id).to(
                self.model.device)).unsqueeze(0)

        # encode graphs
        graph_embeds = self.encode_graphs(samples)
        graph_embeds = self.projector(graph_embeds)

        batch_inputs_embeds = []
        batch_attention_mask = []
        for i in range(batch_size):
            # Add bos & eos token
            input_ids = descriptions.input_ids[
                i][:self.max_txt_len] + questions.input_ids[
                    i] + eos_user_tokens.input_ids
            inputs_embeds = self.word_embedding(
                torch.tensor(input_ids).to(self.model.device))
            inputs_embeds = torch.cat(
                [bos_embeds, graph_embeds[i].unsqueeze(0), inputs_embeds],
                dim=0)
            batch_inputs_embeds.append(inputs_embeds)
            batch_attention_mask.append([1] * inputs_embeds.shape[0])

        # pad inputs_embeds
        max_length = max([x.shape[0] for x in batch_inputs_embeds])
        for i in range(batch_size):
            pad_length = max_length - batch_inputs_embeds[i].shape[0]
            batch_inputs_embeds[i] = torch.cat(
                [pad_embeds.repeat(pad_length, 1), batch_inputs_embeds[i]])
            batch_attention_mask[i] = [0
                                       ] * pad_length + batch_attention_mask[i]

        inputs_embeds = torch.stack(batch_inputs_embeds,
                                    dim=0).to(self.model.device)
        attention_mask = torch.tensor(batch_attention_mask).to(
            self.model.device)

        with torch.cuda.amp.autocast(dtype=torch.bfloat16):
            outputs = self.model.generate(
                inputs_embeds=inputs_embeds,
                max_new_tokens=self.max_new_tokens,
                attention_mask=attention_mask,
                # do_sample=True,
                use_cache=True  # IMPORTANT!
            )
        pred = self.tokenizer.batch_decode(outputs, skip_special_tokens=True)

        return {
            'pred': pred,
            'label': samples['label'],
            'question': samples['question'],
            'desc': samples['desc'],
        }

    def print_trainable_params(self):
        trainable_params = 0
        all_param = 0
        for _, param in self.named_parameters():
            num_params = param.numel()

            all_param += num_params
            if param.requires_grad:
                trainable_params += num_params

        return trainable_params, all_param


def main(since: float):
    seed_everything(42)

    dataset = WebQSPDataset()
    idx_split = dataset.split_idxs

    # Step 1: Build Node Classification Dataset
    train_dataset = [dataset[i] for i in idx_split['train']]
    val_dataset = [dataset[i] for i in idx_split['val']]
    test_dataset = [dataset[i] for i in idx_split['test']]

    train_loader = DataLoader(train_dataset, batch_size=4, drop_last=True,
                              pin_memory=True, shuffle=True)
    val_loader = DataLoader(val_dataset, batch_size=4, drop_last=False,
                            pin_memory=True, shuffle=False)
    test_loader = DataLoader(test_dataset, batch_size=4, drop_last=False,
                             pin_memory=True, shuffle=False)

    # Step 2: Build Model
    model = GAT_LLAMA("meta-llama/Llama-2-7b-chat-hf")

    # Step 3 Set Optimizer
    params = [p for _, p in model.named_parameters() if p.requires_grad]
    lr = 1e-5
    optimizer = torch.optim.AdamW([
        {
            'params': params,
            'lr': lr,
            'weight_decay': .05
        },
    ], betas=(0.9, 0.95))
    grad_steps = 2
    trainable_params, all_param = model.print_trainable_params()
    print(f"trainable params: {trainable_params} || \
        all params: {all_param} || \
        trainable%: {100 * trainable_params / all_param}")

    # Step 4 Training
    for epoch in range(num_epochs):
        model.train()
        epoch_loss = 0.
        if epoch == 0:
            prep_time = round(time.time() - since, 2)
            print("Total Prep Time (prep_time) =", prep_time)
            print("Training beginning...")
        epoch_str = f"Epoch: {epoch + 1}|{num_epochs}"
        loader = tqdm(train_loader, desc=epoch_str)
        for step, batch in enumerate(loader):
            optimizer.zero_grad()
            loss = model(batch)
            loss.backward()

            clip_grad_norm_(optimizer.param_groups[0]['params'], 0.1)

            if (step + 1) % grad_steps == 0:
                adjust_learning_rate(optimizer.param_groups[0], lr,
                                     step / len(train_loader) + epoch)

            optimizer.step()
            epoch_loss = epoch_loss + loss.item()

            if (step + 1) % grad_steps == 0:
                lr = optimizer.param_groups[0]["lr"]
        train_loss = epoch_loss / len(train_loader)
        print(epoch_str + f",Train Loss (Epoch Mean): {train_loss}")

        val_loss = 0.
        eval_output = []
        model.eval()
        with torch.no_grad():
            for step, batch in enumerate(val_loader):
                loss = model(batch)
                val_loss += loss.item()
            val_loss = val_loss / len(val_loader)
            print(epoch_str + f", Val Loss: {val_loss}")

    torch.cuda.empty_cache()
    torch.cuda.reset_max_memory_allocated()

    # Step 5 Evaluating
    print("Final Evaluation...")
    model.eval()
    eval_output = []
    progress_bar_test = tqdm(range(len(test_loader)))
    for step, batch in enumerate(test_loader):
        with torch.no_grad():
            output = model.inference(batch)
            eval_output.append(output)

        progress_bar_test.update(1)

    # Step 6 Post-processing & compute metrics
    acc = compute_accuracy(eval_output)
    print(f'Test Acc {acc}')
    return prep_time


if __name__ == "__main__":
    since = time.time()
    prep_time = main(since)
    torch.cuda.empty_cache()
    torch.cuda.reset_max_memory_allocated()
    gc.collect()
    e2e_time = round(time.time() - since, 2)
    print("E2E time (e2e_time) =", e2e_time)
    print("E2E time minus Prep Time =", e2e_time - prep_time)<|MERGE_RESOLUTION|>--- conflicted
+++ resolved
@@ -117,15 +117,6 @@
             # 75 GB VRAM in total is recommended
             if mem_total >= 75:
                 break
-<<<<<<< HEAD
-            
-=======
-
-        if mem_total < 75:
-            print("~75GB of GPU RAM recommended across all GPUs on device, \
-            only "                   + str(mem_total) + "GB available across " + str(avail_gpus) \
-            + " GPUs")
->>>>>>> c5de2c06
 
         for i in range(gpus_2_use_4_llm):
             max_mem_dict[i] = str(avail_mem_dict[i]) + "GiB"
