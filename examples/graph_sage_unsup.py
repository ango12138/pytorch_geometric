--- conflicted
+++ resolved
@@ -69,12 +69,8 @@
         src_nodes = loader.edge_label_index[0]
         dst_nodes = loader.edge_label_index[1]
         out = h[src_nodes] * h[dst_nodes]
-<<<<<<< HEAD
-        loss = F.binary_cross_entropy_with_logits(out.sum(dim=-1),loader.edge_label)
-=======
         loss = F.binary_cross_entropy_with_logits(out.sum(dim=-1),
                                                   loader.edge_label)
->>>>>>> c0b4f820
 
         loss.backward()
         optimizer.step()
