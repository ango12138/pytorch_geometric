# Using GraphLearn-for-PyTorch(GLT) for Distributed Acceleration for PyG

<<<<<<< HEAD
**[GraphLearn-for-PyTorch(GLT)](https://github.com/alibaba/graphlearn-for-pytorch)** is a graph learning library for PyTorch that makes distributed GNN training and inference easy and efficient. 
It leverages the
power of GPUs to accelerate graph sampling and utilizes UVA to reduce the conversion and copying of features of vertices and edges.
For large-scale graphs, it supports distributed training on multiple GPUs or multiple machines through fast distributed sampling and feature lookup.
Additionally, it provides flexible deployment for distributed training to meet different requirements. 
=======
**[GraphLearn-for-PyTorch(GLT)](https://github.com/alibaba/graphlearn-for-pytorch)** is a graph learning library for PyTorch that makes
distributed GNN training and inference easy and efficient. It leverages the
power of GPUs to accelerate graph sampling and utilizes UVA to reduce the
conversion and copying of features of vertices and edges. For large-scale graphs,
it supports distributed training on multiple GPUs or multiple machines through
fast distributed sampling and feature lookup. Additionally, it provides flexible
deployment for distributed training to meet different requirements.
>>>>>>> 05a2a95a

Most of the APIs of GLT are compatible with PyG, so you only need to modify a few lines of PyG's code to get the acceleration of the program.
For GLT-specific APIs, they are also compatible with PyTorch and there are complete documentations and usage examples available.


## Installation

### Requirements
- cuda>=11.4
- python>=3.6
- torch(PyTorch)>=1.13
### Pip Wheels

```
# glibc>=2.14, torch>=1.13
pip install graphlearn-torch
```

## Examples

### Accelarating PyG on a single node.
**Single-GPU:**

Let's take PyG's [GraphSAGE on OGBN-Products](https://github.com/pyg-team/pytorch_geometric/blob/master/examples/ogbn_products_sage.py) as an example.
To benefit from the acceleration by using GLT, you simply need to replace PyG's `torch_geometric.loader.NeighborLoader` by the `graphlearn_torch.loader.NeighborLoader`, and no modification of PyG's model is needed.

The complete example can be found in the GLT example [`train_sage_ogbn_products.py`](https://github.com/alibaba/graphlearn-for-pytorch/blob/main/examples/train_sage_ogbn_products.py).

**Multi-GPU**

The multi-GPU example further leverages GLT's ability of using [`UnifiedTensor`](https://github.com/alibaba/graphlearn-for-pytorch/blob/main/docs/tutorial/basic_object.md?plain=1#L97-L112) to cache hot feature data in multi-GPU memories, and introducing [`DeviceGroup`](https://github.com/alibaba/graphlearn-for-pytorch/blob/main/docs/tutorial/basic_object.md?plain=1#L142-L162) in GLT significantly expands the cache capacity of feature data in GPU and make full utilization of the NVLink bandwidth.

The example can be found in the GLT example [`train_sage_ogbn_papers100m.py`](https://github.com/alibaba/graphlearn-for-pytorch/blob/main/examples/multi_gpu/train_sage_ogbn_papers100m.py).

### Distributed training

Generally speaking, for distributed training, steps can be as follows:

1. Setup distributed environment and do partitioning on the dataset.

2. Load the graphs and features from partitions.

3. Create the distributed neighbor loader based on the dataset above.

4. Define a PyTorch DDP model and run.

For distributed training, we have implemented multi-processing asynchronous sampling, pin memory buffer, hot feature cache, and applied fast networking technologies (PyTorch RPC with RDMA support) to speed up distributed sampling and reduce communication.
As a result, GLT can achieve high scalability and support graphs with billions of edges.

Further information for the GLT distributed example can be found in the [distributed training example doc](distributed/README.md).<|MERGE_RESOLUTION|>--- conflicted
+++ resolved
@@ -1,20 +1,9 @@
 # Using GraphLearn-for-PyTorch(GLT) for Distributed Acceleration for PyG
 
-<<<<<<< HEAD
 **[GraphLearn-for-PyTorch(GLT)](https://github.com/alibaba/graphlearn-for-pytorch)** is a graph learning library for PyTorch that makes distributed GNN training and inference easy and efficient. 
-It leverages the
-power of GPUs to accelerate graph sampling and utilizes UVA to reduce the conversion and copying of features of vertices and edges.
+It leverages the power of GPUs to accelerate graph sampling and utilizes UVA to reduce the conversion and copying of features of vertices and edges.
 For large-scale graphs, it supports distributed training on multiple GPUs or multiple machines through fast distributed sampling and feature lookup.
 Additionally, it provides flexible deployment for distributed training to meet different requirements. 
-=======
-**[GraphLearn-for-PyTorch(GLT)](https://github.com/alibaba/graphlearn-for-pytorch)** is a graph learning library for PyTorch that makes
-distributed GNN training and inference easy and efficient. It leverages the
-power of GPUs to accelerate graph sampling and utilizes UVA to reduce the
-conversion and copying of features of vertices and edges. For large-scale graphs,
-it supports distributed training on multiple GPUs or multiple machines through
-fast distributed sampling and feature lookup. Additionally, it provides flexible
-deployment for distributed training to meet different requirements.
->>>>>>> 05a2a95a
 
 Most of the APIs of GLT are compatible with PyG, so you only need to modify a few lines of PyG's code to get the acceleration of the program.
 For GLT-specific APIs, they are also compatible with PyTorch and there are complete documentations and usage examples available.
