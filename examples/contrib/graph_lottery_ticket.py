from argparse import ArgumentParser

import torch
import torch.nn.functional as F
import tqdm
from torch.nn import Module

from torch_geometric.contrib.nn import GLTSearch
from torch_geometric.contrib.nn.models.graph_lottery_ticket import (
    score_link_prediction,
    score_node_classification,
)
from torch_geometric.data import Data
from torch_geometric.datasets import Planetoid
<<<<<<< HEAD
from torch_geometric.nn import GAT, GCN, GIN
from torch_geometric.utils import negative_sampling
=======
from torch_geometric.nn import GAT, GCN
>>>>>>> 12965a60

device = torch.device("cuda" if torch.cuda.is_available() else "cpu")


def generate_edge_data(dataset):
    """sample  negative edges and labels"""
    negative_edges = negative_sampling(
        dataset.edge_index)
    edge_labels = [0] * negative_edges.shape[-1] + [
        1
    ] * dataset.edge_index.shape[-1]
    dataset.edges = torch.cat([dataset.edge_index, negative_edges], dim=-1)
    dataset.edge_labels = torch.tensor(edge_labels, device=device)


class LinkPredictor(Module):
    """helper model to get dot product interaction on edges"""

    def __init__(self, model):
        super().__init__()
        self.model = model

    def forward(self, x, edge_index, edge_weight, edges):
        x = self.model(x, edge_index, edge_weight=edge_weight)
        edge_feat_i = x[edges[0]]
        edge_feat_j = x[edges[1]]
        return (edge_feat_i * edge_feat_j).sum(dim=-1)


def baseline(model: Module, graph: Data, task, verbose: bool = False):
    """baseline training looop for GNN on graph of choice"""
    initial_params = model.state_dict()
    best_val_score = 0.0
    final_test_score = 0.0
    optimizer = torch.optim.Adam(model.parameters(), lr=8e-3,
                                 weight_decay=8e-5)
    if task == "link_prediction":
        loss_fn = torch.nn.functional.binary_cross_entropy_with_logits
    else:
        loss_fn = torch.nn.functional.cross_entropy

    with tqdm.trange(200, disable=not verbose) as t:
        for epoch in t:
            model.train()
            optimizer.zero_grad()

            if task == "node_classification":
                output = model(graph.x, graph.edge_index,
                               edge_weight=graph.edge_weight)

                loss = loss_fn(output[graph.train_mask],
                               graph.y[graph.train_mask])
            elif task == "link_prediction":
                output = model(graph.x, graph.edge_index,
                               edge_weight=graph.edge_weight,
                               edges=graph.edges)

                edge_mask = graph.train_mask[
                    graph.edges[0]] & graph.train_mask[graph.edges[1]]
                loss = loss_fn(output[edge_mask],
                               graph.edge_labels[edge_mask].float())
            else:
                raise ValueError(
                    f"{task} must be one of node class. or link pred.")

            loss.backward()
            optimizer.step()

            model.eval()
            if task == "node_classification":
                preds = model(graph.x, graph.edge_index,
                              edge_weight=graph.edge_weight).argmax(dim=1)
                val_score, test_score = score_node_classification(
                    graph.y, preds, graph.val_mask, graph.test_mask)
            elif task == "link_prediction":
                preds = model(graph.x, graph.edge_index,
                              edge_weight=graph.edge_weight, edges=graph.edges)
                val_mask = graph.val_mask[graph.edges[0]] & graph.val_mask[
                    graph.edges[1]]
                test_mask = graph.test_mask[graph.edges[0]] & graph.test_mask[
                    graph.edges[1]]
                val_score, test_score = score_link_prediction(
                    graph.edge_labels, preds, val_mask, test_mask)
            else:
                raise ValueError(
                    f"{task} must be one of node class. or link pred.")

            if val_score > best_val_score:
                best_val_score = val_score
                final_test_score = test_score

            t.set_postfix({
                "loss": loss.item(),
                "val_score": val_score,
                "test_score": test_score
            })
    model.load_state_dict(initial_params)
    print("[BASELINE] Final test performance:", final_test_score)


if __name__ == "__main__":
    """GLT Trainer example. To reproduce GLT models from paper run the
    following:

        python graph_lottery_ticket.py --dataset Cora --model gcn
        --prune_rate_graph .1855 --prune_rate_model .5904 --task
        node_classification

        python graph_lottery_ticket.py --dataset Cora --model gat
        --prune_rate_graph .4596 --prune_rate_model .9313 --task
        node_classification

        python graph_lottery_ticket.py --dataset CiteSeer --model gcn
        --prune_rate_graph .4867 --prune_rate_model .945 --task
        node_classification

        python graph_lottery_ticket.py --dataset CiteSeer --model gat
        --prune_rate_graph .5123 --prune_rate_model .956 --task
        node_classification

        python graph_lottery_ticket.py --dataset PubMed --model gcn
        --prune_rate_graph .5819 --prune_rate_model .9775 --task
        node_classification

        python graph_lottery_ticket.py --dataset PubMed --model gat
        --prune_rate_graph .5819 --prune_rate_model .9775 --task
        node_classification

        python graph_lottery_ticket.py --dataset Cora --model gcn
        --prune_rate_graph .2649 --prune_rate_model .7379 --task
        link_prediction

        python graph_lottery_ticket.py --dataset Cora --model gat
        --prune_rate_graph .4312 --prune_rate_model .9141 --task
        link_prediction

        python graph_lottery_ticket.py --dataset CiteSeer --model gcn
        --prune_rate_graph .3366 --prune_rate_model .8322 --task
        link_prediction

        python graph_lottery_ticket.py --dataset CiteSeer --model gat
        --prune_rate_graph .4312 --prune_rate_model .9141 --task
        link_prediction

        python graph_lottery_ticket.py --dataset PubMed --model gcn
        --prune_rate_graph .4013 --prune_rate_model .8926 --task
        link_prediction

        python graph_lottery_ticket.py --dataset PubMed --model gat
        --prune_rate_graph .5599 --prune_rate_model .9719 --task
        link_prediction """
    parser = ArgumentParser()
    parser.add_argument('-d', "--dataset", default="Cora")
    parser.add_argument('-m', "--model", default="gcn")
    parser.add_argument("--reg_graph", default=.001, type=float)
    parser.add_argument("--reg_model", default=.001, type=float)
    parser.add_argument("--prune_rate_graph", default=.05, type=float)
    parser.add_argument("--prune_rate_model", default=.8, type=float)
    parser.add_argument("--task", )
    parser.add_argument('-v', '--verbose', action='store_true')
    args = parser.parse_args()

    dataset = Planetoid(root=f"/tmp/{args.dataset}", name=args.dataset)
    print(args.dataset)
    print(args.model)
    data = dataset[0].to(device)  # type: ignore
    if args.task == "link_prediction":
        generate_edge_data(data)

    print(f"Nodes: {data.num_nodes}")
    print(f"Edges: {data.num_edges}")

    hidden_channels = 512
    if args.model.lower() == "gcn":
        gnn = GCN(in_channels=dataset.num_node_features,
                  output_channels=hidden_channels,
                  hidden_channels=hidden_channels, num_layers=2).to(device)

    elif args.model.lower() == "gat":
        gnn = GAT(in_channels=dataset.num_node_features,
                  output_channels=hidden_channels,
                  hidden_channels=hidden_channels, num_layers=2).to(device)

    else:
        raise ValueError("model must be one of gcn, gat")

    if args.task == "link_prediction":
        gnn = LinkPredictor(gnn)

    # baseline(gnn, data, args.task, args.verbose)

    if args.task == "link_prediction":
        loss_fn = F.binary_cross_entropy_with_logits
    else:
        loss_fn = F.cross_entropy

    trainer = GLTSearch(task=args.task, module=gnn, graph=data, lr=8e-3,
                        reg_graph=args.reg_graph, reg_model=args.reg_model,
                        prune_rate_graph=args.prune_rate_graph,
                        prune_rate_model=args.prune_rate_model,
                        optim_args={"weight_decay":
                                    8e-5}, seed=1234, verbose=args.verbose,
                        max_train_epochs=200, loss_fn=loss_fn)

    initial_params, mask_dict = trainer.prune()<|MERGE_RESOLUTION|>--- conflicted
+++ resolved
@@ -12,12 +12,8 @@
 )
 from torch_geometric.data import Data
 from torch_geometric.datasets import Planetoid
-<<<<<<< HEAD
-from torch_geometric.nn import GAT, GCN, GIN
+from torch_geometric.nn import GAT, GCN
 from torch_geometric.utils import negative_sampling
-=======
-from torch_geometric.nn import GAT, GCN
->>>>>>> 12965a60
 
 device = torch.device("cuda" if torch.cuda.is_available() else "cpu")
 
