--- conflicted
+++ resolved
@@ -10,14 +10,10 @@
 from torch.nn import BatchNorm1d
 from torch_geometric.nn import global_mean_pool
 from torch_geometric.datasets import TUDataset
-<<<<<<< HEAD
 from torch_geometric.utils import to_networkx
 import networkx as nx
 import matplotlib.pyplot as plt
-=======
-import matplotlib.pyplot as plt
-from tqdm import tqdm, trange
->>>>>>> b1734630
+from tqdm import trange
 
 
 import random
@@ -338,26 +334,8 @@
                 
                 LCE_start = F.cross_entropy(p_start, a_start)
                 LCE_end = F.cross_entropy(p_end, a_end)
-
-                # transform a_start to long tensor
-                # a_start = torch.tensor(a_start, dtype=torch.long)
-                # a_end = torch.tensor(a_end, dtype=torch.long)
-
-                # LCE_start = F.nll_loss(p_start, a_start)
-                # LCE_end = F.nll_loss(p_end, a_end)
-                
-
                 
                 loss = -reward * (LCE_start + LCE_end)
-<<<<<<< HEAD
-                total_loss += -reward * (LCE_start.item() + LCE_end.item())
-
-                # print(f"Epoch {epoch}, Step {step}, Loss: {loss}")
-=======
-                #total_loss += -reward * (LCE_start.item() + LCE_end.item())
-                
-                #print(f"Step {step} of epoch {epoch} completed, Loss: {loss}")
->>>>>>> b1734630
                 
                 loss.backward()
                 optimizer.step()
@@ -418,10 +396,12 @@
 print("EXPLAINER DONE!")
 
 class_index = 1
-<<<<<<< HEAD
-target = torch.tensor([0])
-
-explanation = explainer(None, None, target=target) # Generates explanations for all classes at once
+
+# empty x and edge_index tensors, since we are not explaining a specific graph
+x = torch.tensor([])
+edge_index = torch.tensor([[], []])
+
+explanation = explainer(x, edge_index, for_class=class_index) # Generates explanations for all classes at once
 print(explanation)
 
 explanation_set = explanation.explanation_set
@@ -465,13 +445,5 @@
 # plt.savefig('examples/explain/xgnn/sample_graph_custom.png')
 plt.show()
 
-=======
-
-# empty x and edge_index tensors, since we are not explaining a specific graph
-x = torch.tensor([])
-edge_index = torch.tensor([[], []])
->>>>>>> b1734630
-
-explanation = explainer(x, edge_index, for_class=class_index) # Generates explanations for all classes at once
-print(explanation)
-
+
+
