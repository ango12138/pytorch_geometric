--- conflicted
+++ resolved
@@ -298,9 +298,6 @@
         return self.graph_generator
 
 device = torch.device('cuda' if torch.cuda.is_available() else 'cpu')
-<<<<<<< HEAD
-optimizer = torch.optim.Adam(model.parameters(), lr=0.01, weight_decay=5e-4)
-=======
 
 # Load pretrained model
 
@@ -334,17 +331,12 @@
 model.to(device)
 
 # Train generative model
->>>>>>> 08cc25f0
 
 # extract features for the candidate set
 dataset = TUDataset(root='/tmp/MUTAG', name='MUTAG')
 all_features = torch.cat([data.x for data in dataset], dim=0)
 
-<<<<<<< HEAD
-# Valency of atoms for validity check
-=======
 # graph validity check for number of edges depending on atom
->>>>>>> 08cc25f0
 max_valency = {'C': 4, 'N': 5, 'O': 2, 'F': 1, 'I': 7, 'Cl': 7, 'Br': 5}
 
 # node type map that maps node type to a one hot vector encoding torch tensor 
@@ -356,12 +348,6 @@
                  'Cl': torch.tensor([0, 0, 0, 0, 0, 1, 0]),
                  'Br': torch.tensor([0, 0, 0, 0, 0, 0, 1])}
 
-<<<<<<< HEAD
-=======
-kwargs = dict()
-kwargs['candidate_set'] = candidate_set
-
->>>>>>> 08cc25f0
 explainer = Explainer(
     model = model,
     algorithm = RLGenExplainer(epochs = 100, 
@@ -379,12 +365,8 @@
 
 # choose target class
 class_index = 1
-<<<<<<< HEAD
-# empty x and edge_index tensors, since we are not explaining one specific graph
-=======
-
-# empty x and edge_index tensors, since we are not explaining a specific graph but existing explainer requires these
->>>>>>> 08cc25f0
+
+# empty x and edge_index tensors, since we are not explaining one specific graph but existing explainer requires these
 x = torch.tensor([])
 edge_index = torch.tensor([[], []])
 
@@ -398,14 +380,10 @@
 # visualize sampled graph with DEFAULT inbuild method
 explanation_mutagenic.visualize_explanation_graph(sampled_graph, path='examples/explain/xgnn/sample_graph', backend='networkx')
 
-<<<<<<< HEAD
 
 ##############################
 ### SAMPLE MULTIPLE GRAPHS ###
 ##############################
-=======
-### SAMPLE MULTIPLE GRAPHS
->>>>>>> 08cc25f0
 node_color_dict = {'C': '#0173B2', 
                    'N': '#DE8F05', 
                    'O': '#029E73', 
@@ -414,11 +392,8 @@
                    'Cl': '#CA9161', 
                    'Br': '#FBAFE4'} # colorblind palette
 
-<<<<<<< HEAD
 # generate graphs of multiple sizes for mutagenic class
 
-=======
->>>>>>> 08cc25f0
 sampled_graphs = []
 scores = []
 for i in range(3, 11):
