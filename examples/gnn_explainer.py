--- conflicted
+++ resolved
@@ -5,12 +5,7 @@
 
 import torch_geometric.transforms as T
 from torch_geometric.datasets import Planetoid
-<<<<<<< HEAD
-from torch_geometric.explain import Explainer, ExplainerConfig, ModelConfig
-from torch_geometric.explain.algorithm import GNNExplainer
-=======
 from torch_geometric.explain import Explainer, GNNExplainer
->>>>>>> 30ed9777
 from torch_geometric.nn import GCNConv
 
 dataset = 'Cora'
@@ -47,18 +42,6 @@
     optimizer.step()
 
 explainer = Explainer(
-<<<<<<< HEAD
-    model=model, algorithm=GNNExplainer(epochs=200),
-    explainer_config=ExplainerConfig(explanation_type="model",
-                                     node_mask_type="attributes",
-                                     edge_mask_type="object"),
-    model_config=ModelConfig(mode="classification", task_level="node",
-                             return_type="log_probs"))
-node_idx = 10
-explanation = explainer(x=data.x, edge_index=data.edge_index, index=node_idx,
-                        target_index=None, edge_weight=data.edge_weight)
-print(explanation.available_explanations)
-=======
     model=model,
     algorithm=GNNExplainer(epochs=200),
     explainer_config=dict(
@@ -75,5 +58,4 @@
 node_index = 10
 explanation = explainer(data.x, data.edge_index, index=node_index,
                         edge_weight=data.edge_weight)
-print(f'Generated explanations in {explanation.available_explanations}')
->>>>>>> 30ed9777
+print(f'Generated explanations in {explanation.available_explanations}')