--- conflicted
+++ resolved
@@ -48,15 +48,8 @@
     optimizer = torch.optim.Adam(model.parameters(), lr=0.01,
                                  weight_decay=0.0005)
     kwargs = dict(
-<<<<<<< HEAD
         num_neighbors=[fan_out, fan_out],
         batch_size=batch_size,
-=======
-        data=data,
-        batch_size=128,
-        num_workers=get_num_workers(),
-        num_neighbors=[50, 50],
->>>>>>> aff3a99f
     )
     # Set Up Neighbor Loading
     if cugraph_data_loader:
