--- conflicted
+++ resolved
@@ -18,18 +18,14 @@
                     help='Balances loss from hard labels and teacher outputs')
 args = parser.parse_args()
 
-<<<<<<< HEAD
 NUM_EPOCHS = 500
 
-device = torch.device('cuda' if torch.cuda.is_available() else 'cpu')
-=======
 if torch.cuda.is_available():
     device = torch.device('cuda')
 elif hasattr(torch.backends, 'mps') and torch.backends.mps.is_available():
     device = torch.device('mps')
 else:
     device = torch.device('cpu')
->>>>>>> 02cc18d9
 
 path = osp.join(osp.dirname(osp.realpath(__file__)), '..', 'data', 'Planetoid')
 dataset = Planetoid(path, name='Cora', transform=T.NormalizeFeatures())
