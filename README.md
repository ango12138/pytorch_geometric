--- conflicted
+++ resolved
@@ -367,7 +367,7 @@
 pip install git+https://github.com/rusty1s/pytorch_geometric.git
 ```
 
-<<<<<<< HEAD
+
 ## Running examples
 
 ```
@@ -382,8 +382,6 @@
 bash run_batch.sh  # run a batch of experiments
 ```
 
-=======
->>>>>>> 2ae4c8f7
 ## Cite
 
 Please cite [our paper](https://arxiv.org/abs/1903.02428) (and the respective papers of the methods used) if you use this code in your own work:
