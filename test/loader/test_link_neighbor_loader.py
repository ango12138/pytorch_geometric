--- conflicted
+++ resolved
@@ -206,12 +206,9 @@
     loader = LinkNeighborLoader(data, num_neighbors=[-1] * 2,
                                 edge_label_index=('paper', 'paper'),
                                 edge_label_time=edge_time, batch_size=32,
-<<<<<<< HEAD
-                                time_attr='time', neg_sampling_ratio=0.5)
-=======
                                 time_attr='time', neg_sampling_ratio=0.5,
                                 num_workers=2)
->>>>>>> 5ad9f3c5
+
     for batch in loader:
         author_max = batch['author'].time.max()
         edge_max = batch['paper', 'paper'].edge_label_time.max()
@@ -219,10 +216,6 @@
         author_min = batch['author'].time.min()
         edge_min = batch['paper', 'paper'].edge_label_time.min()
         assert edge_min >= author_min
-<<<<<<< HEAD
-=======
-        assert author_min >= 0
->>>>>>> 5ad9f3c5
         assert torch.allclose(data['paper'].time, paper_time_original)
 
 
