from typing import Tuple

import pytest
import torch
import torch.nn.functional as F
from torch import Tensor
from torch.nn import Linear, ReLU, Sequential

import torch_geometric.typing
from torch_geometric.datasets import FakeHeteroDataset
from torch_geometric.nn import (
    GAT,
    BatchNorm,
    GATv2Conv,
    GCNConv,
    GINEConv,
    GraphSAGE,
)
from torch_geometric.nn import Linear as LazyLinear
from torch_geometric.nn import (
    MeanAggregation,
    MessagePassing,
    RGCNConv,
    SAGEConv,
    to_hetero,
)
<<<<<<< HEAD
from torch_geometric.profile import benchmark
from torch_geometric.testing import withPackage
from torch_geometric.typing import WITH_TO_HETERO_HETEROLIN, SparseTensor
=======
from torch_geometric.testing import onlyCUDA, withPackage
from torch_geometric.typing import SparseTensor
>>>>>>> fd7ff502
from torch_geometric.utils import dropout_edge

torch.fx.wrap('dropout_edge')


class Net1(torch.nn.Module):
    def __init__(self):
        super().__init__()
        self.lin1 = Linear(16, 32)
        self.lin2 = Linear(8, 16)

    def forward(self, x: Tensor, edge_attr: Tensor) -> Tuple[Tensor, Tensor]:
        x = self.lin1(x)
        edge_attr = self.lin2(edge_attr)
        return x, edge_attr


class Net2(torch.nn.Module):
    def __init__(self):
        super().__init__()
        self.lin1 = Linear(16, 16)
        self.conv1 = SAGEConv(16, 32)
        self.lin2 = Linear(32, 32)

    def forward(self, x: Tensor, edge_index: Tensor) -> Tensor:
        x = self.lin1(x).relu_()
        x = self.conv1(x, edge_index).relu_()
        x = self.lin2(x)
        return x


class Net3(torch.nn.Module):
    def __init__(self):
        super().__init__()
        self.lin1 = Linear(8, 16)
        self.conv1 = GINEConv(nn=Linear(16, 32))

    def forward(self, x: Tensor, edge_index: Tensor,
                edge_attr: Tensor) -> Tensor:
        x = self.conv1(x, edge_index, self.lin1(edge_attr))
        return x


class Net4(torch.nn.Module):
    def __init__(self):
        super().__init__()
        self.conv1 = SAGEConv(16, 16)
        self.conv2 = SAGEConv(16, 16)
        self.lin1 = Linear(3 * 16, 32)

    def forward(self, x0: Tensor, edge_index: Tensor) -> Tensor:
        x1 = self.conv1(x0, edge_index).relu_()
        x2 = self.conv2(x1, edge_index).relu_()
        return self.lin1(torch.cat([x0, x1, x2], dim=-1))


class Net5(torch.nn.Module):
    def __init__(self, num_layers):
        super().__init__()
        self.lins = torch.nn.ModuleList()
        self.convs = torch.nn.ModuleList()
        for _ in range(num_layers):
            self.lins.append(Linear(16, 16))
            self.convs.append(SAGEConv(16, 16))

    def forward(self, x: Tensor, edge_index: Tensor) -> Tensor:
        for lin, conv in zip(self.lins, self.convs):
            x = (conv(x, edge_index) + lin(x))
        return x


class Net6(torch.nn.Module):
    def __init__(self, num_layers):
        super().__init__()
        self.lins = torch.nn.ModuleDict()
        self.convs = torch.nn.ModuleDict()
        for i in range(num_layers):
            self.lins[str(i)] = Linear(16, 16)
            self.convs[str(i)] = SAGEConv(16, 16)

    def forward(self, x: Tensor, edge_index: Tensor) -> Tensor:
        for i in range(len(self.lins)):
            x = (self.convs[str(i)](x, edge_index) + self.lins[str(i)](x))
        return x


class Net7(torch.nn.Module):
    def __init__(self):
        super().__init__()
        self.mlp1 = Sequential(Linear(16, 16), ReLU(), Linear(16, 16))
        self.conv1 = SAGEConv(16, 32)

    def forward(self, x: Tensor, edge_index: Tensor) -> Tensor:
        x = self.mlp1(x)
        x = self.conv1(x, edge_index)
        return x


class Net8(torch.nn.Module):
    def __init__(self):
        super().__init__()
        self.lin1 = LazyLinear(-1, 32)

    def forward(self, x: Tensor) -> Tensor:
        x = self.lin1(x)
        return x


class Net9(torch.nn.Module):
    def __init__(self):
        super().__init__()
        self.batch_norm = BatchNorm(16)

    def forward(self, x: Tensor) -> Tensor:
        return self.batch_norm(x)


class Net10(torch.nn.Module):
    def __init__(self):
        super().__init__()
        self.conv = SAGEConv(16, 32)

    def forward(self, x: Tensor, edge_index: Tensor) -> Tensor:
        x = F.dropout(x, p=0.5, training=self.training)
        edge_index, _ = dropout_edge(edge_index, p=0.5, training=self.training)
        return self.conv(x, edge_index)


class Net11(torch.nn.Module):
    def __init__(self):
        super().__init__()
        self.conv = SAGEConv(16, 16)
        self.num_layers = 3

    def forward(self, x: Tensor, edge_index: Tensor) -> Tensor:
        xs = [x]
        for _ in range(self.num_layers):
            xs.append(self.conv(xs[-1], edge_index))
        return torch.cat(xs, dim=-1)


class Net12(torch.nn.Module):
    def __init__(self):
        super().__init__()
        self.conv = Net8()

    def forward(self, x: Tensor) -> Tensor:
        return self.conv(x)


def test_to_hetero_basic():
    x_dict = {
        'paper': torch.randn(100, 16),
        'author': torch.randn(100, 16),
    }
    edge_index_dict = {
        ('paper', 'cites', 'paper'):
        torch.randint(100, (2, 200), dtype=torch.long),
        ('paper', 'written_by', 'author'):
        torch.randint(100, (2, 200), dtype=torch.long),
        ('author', 'writes', 'paper'):
        torch.randint(100, (2, 200), dtype=torch.long),
    }
    edge_attr_dict = {
        ('paper', 'cites', 'paper'): torch.randn(200, 8),
        ('paper', 'written_by', 'author'): torch.randn(200, 8),
        ('author', 'writes', 'paper'): torch.randn(200, 8),
    }

    if torch_geometric.typing.WITH_TORCH_SPARSE:
        adj_t_dict = {}
        for edge_type, (row, col) in edge_index_dict.items():
            adj_t_dict[edge_type] = SparseTensor(
                row=col,
                col=row,
                sparse_sizes=(100, 100),
            )

    metadata = list(x_dict.keys()), list(edge_index_dict.keys())

    model = Net1()
    model = to_hetero(model, metadata, debug=False)
    out = model(x_dict, edge_attr_dict)
    assert isinstance(out, tuple) and len(out) == 2
    assert isinstance(out[0], dict) and len(out[0]) == 2
    assert out[0]['paper'].size() == (100, 32)
    assert out[0]['author'].size() == (100, 32)
    assert isinstance(out[1], dict) and len(out[1]) == 3
    assert out[1][('paper', 'cites', 'paper')].size() == (200, 16)
    assert out[1][('paper', 'written_by', 'author')].size() == (200, 16)
    assert out[1][('author', 'writes', 'paper')].size() == (200, 16)
    assert sum(p.numel() for p in model.parameters()) == 1520

    for aggr in ['sum', 'mean', 'min', 'max', 'mul']:
        model = Net2()
        model = to_hetero(model, metadata, aggr='mean', debug=False)
        assert sum(p.numel() for p in model.parameters()) == 5824

        out1 = model(x_dict, edge_index_dict)
        assert isinstance(out1, dict) and len(out1) == 2
        assert out1['paper'].size() == (100, 32)
        assert out1['author'].size() == (100, 32)

        if torch_geometric.typing.WITH_TORCH_SPARSE:
            out2 = model(x_dict, adj_t_dict)
            assert isinstance(out2, dict) and len(out2) == 2
            for key in x_dict.keys():
                assert torch.allclose(out1[key], out2[key], atol=1e-6)

    model = Net3()
    model = to_hetero(model, metadata, debug=False)
    out = model(x_dict, edge_index_dict, edge_attr_dict)
    assert isinstance(out, dict) and len(out) == 2
    assert out['paper'].size() == (100, 32)
    assert out['author'].size() == (100, 32)

    model = Net4()
    model = to_hetero(model, metadata, debug=False)
    out = model(x_dict, edge_index_dict)
    assert isinstance(out, dict) and len(out) == 2
    assert out['paper'].size() == (100, 32)
    assert out['author'].size() == (100, 32)

    model = Net5(num_layers=2)
    model = to_hetero(model, metadata, debug=False)
    out = model(x_dict, edge_index_dict)
    assert isinstance(out, dict) and len(out) == 2
    assert out['paper'].size() == (100, 16)
    assert out['author'].size() == (100, 16)

    model = Net6(num_layers=2)
    model = to_hetero(model, metadata, debug=False)
    out = model(x_dict, edge_index_dict)
    assert isinstance(out, dict) and len(out) == 2
    assert out['paper'].size() == (100, 16)
    assert out['author'].size() == (100, 16)

    model = Net7()
    model = to_hetero(model, metadata, debug=False)
    out = model(x_dict, edge_index_dict)
    assert isinstance(out, dict) and len(out) == 2
    assert out['paper'].size() == (100, 32)
    assert out['author'].size() == (100, 32)

    model = Net8()
    model = to_hetero(model, metadata, debug=False)
    out = model({'paper': torch.randn(4, 8), 'author': torch.randn(8, 16)})
    assert isinstance(out, dict) and len(out) == 2
    assert out['paper'].size() == (4, 32)
    assert out['author'].size() == (8, 32)

    model = Net9()
    model = to_hetero(model, metadata, debug=False)
    out = model({'paper': torch.randn(4, 16), 'author': torch.randn(8, 16)})
    assert isinstance(out, dict) and len(out) == 2
    assert out['paper'].size() == (4, 16)
    assert out['author'].size() == (8, 16)

    model = Net10()
    with pytest.warns(UserWarning, match="with keyword argument 'training'"):
        model = to_hetero(model, metadata, debug=False)
    out = model(x_dict, edge_index_dict)
    assert isinstance(out, dict) and len(out) == 2
    assert out['paper'].size() == (100, 32)
    assert out['author'].size() == (100, 32)

    model = Net11()
    model = to_hetero(model, metadata, debug=False)
    out = model(x_dict, edge_index_dict)
    assert isinstance(out, dict) and len(out) == 2
    assert out['paper'].size() == (100, 64)
    assert out['author'].size() == (100, 64)

    model = Net12()
    with pytest.warns(UserWarning, match="parameters cannot be reset"):
        model = to_hetero(model, metadata, debug=False)
    out = model({'paper': torch.randn(4, 8), 'author': torch.randn(8, 16)})
    assert isinstance(out, dict) and len(out) == 2
    assert out['paper'].size() == (4, 32)
    assert out['author'].size() == (8, 32)


class GCN(torch.nn.Module):
    def __init__(self):
        super().__init__()
        self.conv1 = GCNConv(16, 32)
        self.conv2 = GCNConv(32, 64)

    def forward(self, x: Tensor, edge_index: Tensor) -> Tensor:
        x = self.conv1(x, edge_index).relu()
        x = self.conv2(x, edge_index).relu()
        return x


def test_to_hetero_with_gcn():
    x_dict = {
        'paper': torch.randn(100, 16),
    }
    edge_index_dict = {
        ('paper', 'cites', 'paper'): torch.randint(100, (2, 200)),
        ('paper', 'rev_cites', 'paper'): torch.randint(100, (2, 200)),
    }
    metadata = list(x_dict.keys()), list(edge_index_dict.keys())

    model = GCN()
    model = to_hetero(model, metadata, debug=False)
    out = model(x_dict, edge_index_dict)
    assert isinstance(out, dict) and len(out) == 1
    assert out['paper'].size() == (100, 64)


def test_to_hetero_with_basic_model():
    x_dict = {
        'paper': torch.randn(100, 16),
        'author': torch.randn(100, 16),
    }
    edge_index_dict = {
        ('paper', 'cites', 'paper'):
        torch.randint(100, (2, 200), dtype=torch.long),
        ('paper', 'written_by', 'author'):
        torch.randint(100, (2, 200), dtype=torch.long),
        ('author', 'writes', 'paper'):
        torch.randint(100, (2, 200), dtype=torch.long),
    }

    metadata = list(x_dict.keys()), list(edge_index_dict.keys())

    model = GraphSAGE((-1, -1), 32, num_layers=3)
    model = to_hetero(model, metadata, debug=False)
    out = model(x_dict, edge_index_dict)
    assert isinstance(out, dict) and len(out) == 2

    model = GAT((-1, -1), 32, num_layers=3, add_self_loops=False)
    model = to_hetero(model, metadata, debug=False)
    out = model(x_dict, edge_index_dict)
    assert isinstance(out, dict) and len(out) == 2


class GraphConv(MessagePassing):
    def __init__(self, in_channels, out_channels):
        super().__init__(aggr='sum')
        self.lin = Linear(in_channels, out_channels, bias=False)

    def reset_parameters(self):
        self.lin.reset_parameters()

    def forward(self, x, edge_index):
        if isinstance(x, Tensor):
            x = (x, x)
        return self.propagate(edge_index, x=(self.lin(x[0]), x[1]))


class RGCN(torch.nn.Module):
    def __init__(self, in_channels, out_channels):
        super().__init__()
        self.conv = GraphConv(in_channels, out_channels)
        self.lin = Linear(in_channels, out_channels, bias=True)

    def forward(self, x, edge_index):
        return self.lin(x) + self.conv(x, edge_index)


@withPackage('torch>=1.12.0')  # TODO Investigate error
def test_to_hetero_and_rgcn_equal_output():
    torch.manual_seed(1234)

    # Run `RGCN`:
    x = torch.randn(10, 16)  # 6 paper nodes, 4 author nodes
    adj = (torch.rand(10, 10) > 0.5)
    adj[6:, 6:] = False
    edge_index = adj.nonzero(as_tuple=False).t().contiguous()
    row, col = edge_index

    # # 0 = paper<->paper, 1 = paper->author, 2 = author->paper
    edge_type = torch.full((edge_index.size(1), ), -1, dtype=torch.long)
    edge_type[(row < 6) & (col < 6)] = 0
    edge_type[(row < 6) & (col >= 6)] = 1
    edge_type[(row >= 6) & (col < 6)] = 2
    assert edge_type.min() == 0

    conv = RGCNConv(16, 32, num_relations=3, aggr='sum')
    out1 = conv(x, edge_index, edge_type)

    # Run `to_hetero`:
    x_dict = {
        'paper': x[:6],
        'author': x[6:],
    }
    edge_index_dict = {
        ('paper', '_', 'paper'):
        edge_index[:, edge_type == 0],
        ('paper', '_', 'author'):
        edge_index[:, edge_type == 1] - torch.tensor([[0], [6]]),
        ('author', '_', 'paper'):
        edge_index[:, edge_type == 2] - torch.tensor([[6], [0]]),
    }

    if torch_geometric.typing.WITH_TORCH_SPARSE:
        adj_t_dict = {
            key: SparseTensor.from_edge_index(edge_index).t()
            for key, edge_index in edge_index_dict.items()
        }

    node_types, edge_types = list(x_dict.keys()), list(edge_index_dict.keys())

    model = to_hetero(RGCN(16, 32), (node_types, edge_types))

    # Set model weights:
    for i, edge_type in enumerate(edge_types):
        weight = model.conv['__'.join(edge_type)].lin.weight
        weight.data = conv.weight[i].data.t()
    for i, node_type in enumerate(node_types):
        model.lin[node_type].weight.data = conv.root.data.t()
        model.lin[node_type].bias.data = conv.bias.data

    out2 = model(x_dict, edge_index_dict)
    out2 = torch.cat([out2['paper'], out2['author']], dim=0)
    assert torch.allclose(out1, out2, atol=1e-6)

    if torch_geometric.typing.WITH_TORCH_SPARSE:
        out3 = model(x_dict, adj_t_dict)
        out3 = torch.cat([out3['paper'], out3['author']], dim=0)
        assert torch.allclose(out1, out3, atol=1e-6)


class GraphLevelGNN(torch.nn.Module):
    def __init__(self):
        super().__init__()
        self.conv = SAGEConv(16, 32)
        self.pool = MeanAggregation()
        self.lin = Linear(32, 64)

    def forward(self, x: Tensor, edge_index: Tensor, batch: Tensor) -> Tensor:
        x = self.conv(x, edge_index)
        x = self.pool(x, batch)
        x = self.lin(x)
        return x


def test_graph_level_to_hetero():
    x_dict = {
        'paper': torch.randn(100, 16),
        'author': torch.randn(100, 16),
    }
    edge_index_dict = {
        ('paper', 'written_by', 'author'):
        torch.randint(100, (2, 200), dtype=torch.long),
        ('author', 'writes', 'paper'):
        torch.randint(100, (2, 200), dtype=torch.long),
    }
    batch_dict = {
        'paper': torch.zeros(100, dtype=torch.long),
        'author': torch.zeros(100, dtype=torch.long),
    }

    metadata = list(x_dict.keys()), list(edge_index_dict.keys())

    model = GraphLevelGNN()
    model = to_hetero(model, metadata, aggr='mean', debug=False)
    out = model(x_dict, edge_index_dict, batch_dict)
    assert out.size() == (1, 64)


class MessagePassingLoops(MessagePassing):
    def __init__(self):
        super().__init__()
        self.add_self_loops = True

    def forward(self, x):
        return x


class ModelLoops(torch.nn.Module):
    def __init__(self):
        super().__init__()
        self.conv = MessagePassingLoops()

    def forward(self, x):
        return self.conv(x)


def test_hetero_transformer_self_loop_error():
    to_hetero(ModelLoops(), metadata=(['a'], [('a', 'to', 'a')]))
    with pytest.raises(ValueError, match="incorrect message passing"):
        to_hetero(ModelLoops(), metadata=(['a', 'b'], [('a', 'to', 'b'),
                                                       ('b', 'to', 'a')]))


def test_to_hetero_validate():
    model = Net1()
    metadata = (['my test'], [('my test', 'rel', 'my test')])

    with pytest.warns(UserWarning, match="letters, numbers and underscores"):
        model = to_hetero(model, metadata, debug=False)


# (TODO) make to_hetero w/ HeteroLinear backend work for this
def test_to_hetero_on_static_graphs():
    x_dict = {
        'paper': torch.randn(4, 100, 16),
        'author': torch.randn(4, 100, 16),
    }
    edge_index_dict = {
        ('paper', 'written_by', 'author'): torch.randint(100, (2, 200)),
        ('author', 'writes', 'paper'): torch.randint(100, (2, 200)),
    }

    metadata = list(x_dict.keys()), list(edge_index_dict.keys())
    model = to_hetero(Net4(), metadata, debug=False)
    out_dict = model(x_dict, edge_index_dict)

    assert len(out_dict) == 2
    assert out_dict['paper'].size() == (4, 100, 32)
    assert out_dict['author'].size() == (4, 100, 32)


<<<<<<< HEAD
if __name__ == '__main__':
    import argparse

    from torch_geometric import seed_everything
    seed_everything(0)

    parser = argparse.ArgumentParser()
    parser.add_argument('--device', type=str, default='cuda')
    args = parser.parse_args()

    class Net(torch.nn.Module):
        def __init__(self):
            super().__init__()
            self.lin_x_0 = Linear(64, 32)
            self.lin_x_1 = Linear(32, 16)
            self.lin_e_0 = Linear(64, 32)
            self.lin_e_1 = Linear(32, 16)

        def forward(self, x: Tensor, edge_attr: Tensor) -> Tensor:
            x = self.lin_x_0(x)
            x = self.lin_x_1(x)
            edge_attr = self.lin_e_0(edge_attr)
            edge_attr = self.lin_e_1(edge_attr)
            return x, edge_attr

    N = 10_000

    def gen_homo_args():
        x = torch.randn((N, 64), device=args.device)
        edge_attr = torch.randn((N, 64), device=args.device)
        return x, edge_attr

    def gen_metadata(num_types):
        node_types = ['N' + str(i) for i in range(num_types)]
        edge_types = [
            ('N' + str(i), 'E' + str(i), 'N' + str(i + 1))
            for i in range(num_types - 1)
        ] + [('N' + str(num_types - 1), 'E' + str(num_types - 1), 'N0')]
        return node_types, edge_types

    def gen_hetero_args(metadata):
        node_types, edge_types = metadata
        x_dict = {
            node_type: torch.randn(N, 64, device=args.device)
            for node_type in node_types
        }
        edge_attr_dict = {
            edge_type: torch.randn(N, 64, device=args.device)
            for edge_type in edge_types
        }
        return x_dict, edge_attr_dict

    homo_model = Net().to(args.device)
    print("Benchmarking Homo Model = ", homo_model)

    benchmark(
        funcs=[homo_model],
        func_names=['Homogeneous'],
        args=gen_homo_args,
        num_steps=50 if args.device == 'cpu' else 500,
        num_warmups=10 if args.device == 'cpu' else 100,
        backward=False,
    )

    for num_types in [4, 8, 16, 32, 64]:
        metadata = gen_metadata(num_types)
        hetero_model = to_hetero(homo_model, metadata)
        heterolinear_model = to_hetero(homo_model, metadata,
                                       use_heterolinears=True)
        benchmark(
            funcs=[hetero_model, heterolinear_model],
            func_names=[
                'Vanilla to_hetero w/ num_types = ' + str(num_types),
                'HeteroLinear to_hetero w/ num_types = ' + str(num_types)
            ],
            args=gen_hetero_args(metadata),
            num_steps=50 if args.device == 'cpu' else 500,
            num_warmups=10 if args.device == 'cpu' else 100,
            backward=False,
        )
=======
@onlyCUDA
def test_to_hetero_lazy_cuda():
    class Model(torch.nn.Module):
        def __init__(self):
            super().__init__()
            self.conv = GATv2Conv(
                (-1, -1),
                out_channels=2,
                add_self_loops=False,
                edge_dim=-1,
                heads=1,
            ).to('cuda')

        def forward(self, x, edge_index, edge_attr):
            return self.conv(x, edge_index, edge_attr)

    data = FakeHeteroDataset(edge_dim=10)[0].to('cuda')
    model = to_hetero(Model(), data.metadata())
    out_dict = model(data.x_dict, data.edge_index_dict, data.edge_attr_dict)
    assert len(out_dict) == len(data.node_types)
    for out in out_dict.values():
        assert out.is_cuda
        assert out.size(-1) == 2
>>>>>>> fd7ff502
<|MERGE_RESOLUTION|>--- conflicted
+++ resolved
@@ -24,14 +24,9 @@
     SAGEConv,
     to_hetero,
 )
-<<<<<<< HEAD
 from torch_geometric.profile import benchmark
-from torch_geometric.testing import withPackage
 from torch_geometric.typing import WITH_TO_HETERO_HETEROLIN, SparseTensor
-=======
 from torch_geometric.testing import onlyCUDA, withPackage
-from torch_geometric.typing import SparseTensor
->>>>>>> fd7ff502
 from torch_geometric.utils import dropout_edge
 
 torch.fx.wrap('dropout_edge')
@@ -548,7 +543,31 @@
     assert out_dict['author'].size() == (4, 100, 32)
 
 
-<<<<<<< HEAD
+@onlyCUDA
+def test_to_hetero_lazy_cuda():
+    class Model(torch.nn.Module):
+        def __init__(self):
+            super().__init__()
+            self.conv = GATv2Conv(
+                (-1, -1),
+                out_channels=2,
+                add_self_loops=False,
+                edge_dim=-1,
+                heads=1,
+            ).to('cuda')
+
+        def forward(self, x, edge_index, edge_attr):
+            return self.conv(x, edge_index, edge_attr)
+
+    data = FakeHeteroDataset(edge_dim=10)[0].to('cuda')
+    model = to_hetero(Model(), data.metadata())
+    out_dict = model(data.x_dict, data.edge_index_dict, data.edge_attr_dict)
+    assert len(out_dict) == len(data.node_types)
+    for out in out_dict.values():
+        assert out.is_cuda
+        assert out.size(-1) == 2
+
+
 if __name__ == '__main__':
     import argparse
 
@@ -629,28 +648,3 @@
             num_warmups=10 if args.device == 'cpu' else 100,
             backward=False,
         )
-=======
-@onlyCUDA
-def test_to_hetero_lazy_cuda():
-    class Model(torch.nn.Module):
-        def __init__(self):
-            super().__init__()
-            self.conv = GATv2Conv(
-                (-1, -1),
-                out_channels=2,
-                add_self_loops=False,
-                edge_dim=-1,
-                heads=1,
-            ).to('cuda')
-
-        def forward(self, x, edge_index, edge_attr):
-            return self.conv(x, edge_index, edge_attr)
-
-    data = FakeHeteroDataset(edge_dim=10)[0].to('cuda')
-    model = to_hetero(Model(), data.metadata())
-    out_dict = model(data.x_dict, data.edge_index_dict, data.edge_attr_dict)
-    assert len(out_dict) == len(data.node_types)
-    for out in out_dict.values():
-        assert out.is_cuda
-        assert out.size(-1) == 2
->>>>>>> fd7ff502
