import pytest
import torch

from torch_geometric.nn import GATConv, SAGEConv
from torch_geometric.utils import to_torch_csc_tensor


@pytest.mark.parametrize('fuse', [True, False])
def test_propagate(fuse):
    SAGEConv.jit_on_init = True
    conv = SAGEConv(16, 32)
    conv.fuse = fuse
<<<<<<< HEAD

    x = torch.randn(4, 16)
    edge_index = torch.tensor([[0, 0, 0, 1, 2, 3], [1, 2, 3, 0, 0, 0]])
    adj = to_torch_csc_tensor(edge_index, size=(4, 4))

    conv(x, edge_index)

    jit = torch.jit.script(conv)
    return

    # old_propagate = conv.__class__.propagate
    # old_collect = conv.__class__._collect

    try:
        # conv.__class__.propagate = conv.propagate_jit
        # conv.__class__._collect = conv.collect_jit
=======
    conv.__class__.jit_on_init = False

    old_propagate = conv.__class__.propagate

    try:
        conv.__class__.propagate = conv.propagate_jit
        conv.__class__.collect = conv.collect_jit
>>>>>>> 2b656304
        jit = torch.jit.script(conv)

        x = torch.randn(4, 16)
        edge_index = torch.tensor([[0, 0, 0, 1, 2, 3], [1, 2, 3, 0, 0, 0]])
        adj = to_torch_csc_tensor(edge_index, size=(4, 4))

        out1 = jit(x, edge_index)
        out2 = jit(x, adj.t())
        assert torch.allclose(out1, out2)

    finally:
        conv.__class__.propagate = old_propagate


def test_edge_updater():
    GATConv.jit_on_init = True
    conv = GATConv(16, 32)
    conv.__class__.jit_on_init = False

    old_propagate = conv.__class__.propagate
    old_edge_updater = conv.__class__.edge_updater

    try:
        conv.__class__.propagate = conv.propagate_jit
        conv.__class__.collect = conv.collect_jit
        conv.__class__.edge_updater = conv.edge_updater_jit
        conv.__class__.edge_collect = conv.edge_collect_jit
        torch.jit.script(conv)

        x = torch.randn(4, 16)
        edge_index = torch.tensor([[0, 0, 0, 1, 2, 3], [1, 2, 3, 0, 0, 0]])
        adj = to_torch_csc_tensor(edge_index, size=(4, 4))

        out1 = conv(x, edge_index)
        out2 = conv(x, adj.t())
        assert torch.allclose(out1, out2)

    finally:
        conv.__class__.propagate = old_propagate
        conv.__class__.edge_updater = old_edge_updater<|MERGE_RESOLUTION|>--- conflicted
+++ resolved
@@ -10,32 +10,13 @@
     SAGEConv.jit_on_init = True
     conv = SAGEConv(16, 32)
     conv.fuse = fuse
-<<<<<<< HEAD
-
-    x = torch.randn(4, 16)
-    edge_index = torch.tensor([[0, 0, 0, 1, 2, 3], [1, 2, 3, 0, 0, 0]])
-    adj = to_torch_csc_tensor(edge_index, size=(4, 4))
-
-    conv(x, edge_index)
-
-    jit = torch.jit.script(conv)
-    return
-
-    # old_propagate = conv.__class__.propagate
-    # old_collect = conv.__class__._collect
-
-    try:
-        # conv.__class__.propagate = conv.propagate_jit
-        # conv.__class__._collect = conv.collect_jit
-=======
     conv.__class__.jit_on_init = False
 
     old_propagate = conv.__class__.propagate
 
     try:
-        conv.__class__.propagate = conv.propagate_jit
-        conv.__class__.collect = conv.collect_jit
->>>>>>> 2b656304
+        # conv.__class__.propagate = conv.propagate_jit
+        # conv.__class__.collect = conv.collect_jit
         jit = torch.jit.script(conv)
 
         x = torch.randn(4, 16)
@@ -59,10 +40,10 @@
     old_edge_updater = conv.__class__.edge_updater
 
     try:
-        conv.__class__.propagate = conv.propagate_jit
-        conv.__class__.collect = conv.collect_jit
-        conv.__class__.edge_updater = conv.edge_updater_jit
-        conv.__class__.edge_collect = conv.edge_collect_jit
+        # conv.__class__.propagate = conv.propagate_jit
+        # conv.__class__.collect = conv.collect_jit
+        # conv.__class__.edge_updater = conv.edge_updater_jit
+        # conv.__class__.edge_collect = conv.edge_collect_jit
         torch.jit.script(conv)
 
         x = torch.randn(4, 16)
