import os
from pathlib import Path
from unittest.mock import Mock

import pytest
import torch

from torch_geometric.nn import GCN
from torch_geometric.nn.model_hub import PyGModelHubMixin
from torch_geometric.testing import withPackage

REPO_NAME = 'pyg_hugging_test'
MODEL_NAME = 'pyg_test_model'
DATASET_NAME = 'pyg_dataset'
CONFIG = {'hello': 'world'}


class DummyModel(GCN, PyGModelHubMixin):
    def __init__(self, model_name, dataset_name, model_kwargs):
        GCN.__init__(self, in_channels=3, hidden_channels=5, num_layers=2)
        PyGModelHubMixin.__init__(self, model_name, dataset_name, model_kwargs)


@pytest.fixture
def model():
    return DummyModel(MODEL_NAME, DATASET_NAME, CONFIG)


@withPackage('huggingface_hub')
def test_model_init():
    model = DummyModel(
        MODEL_NAME, DATASET_NAME, model_kwargs={
            **CONFIG, 'tensor': torch.randn([1, 2, 3])
        })
    assert model.model_config == CONFIG


@withPackage('huggingface_hub')
def test_save_pretrained(model, tmp_path):
    save_directory = f'{str(tmp_path / REPO_NAME)}'
    model.save_pretrained(save_directory)
    files = os.listdir(save_directory)
    assert 'model.pth' in files
    assert len(files) >= 1


@withPackage('huggingface_hub')
def test_save_pretrained_internal(model, tmp_path):
    save_directory = f'{str(tmp_path / REPO_NAME)}'
    model._save_pretrained = Mock()
    model.save_pretrained(save_directory)
    model._save_pretrained.assert_called_with(Path(save_directory))


@withPackage('huggingface_hub')
def test_save_pretrained_with_push_to_hub(model, tmp_path):
    save_directory = f'{str(tmp_path / REPO_NAME)}'

    model.push_to_hub = Mock()
    model.construct_model_card = Mock()
    model._save_pretrained = Mock()  # disable _save_pretrained to speed-up

    # Not pushed to hub
    model.save_pretrained(save_directory)
    model.push_to_hub.assert_not_called()
    model.construct_model_card.assert_called_with(MODEL_NAME, DATASET_NAME)

    # Push to hub with repo_id
    model.save_pretrained(save_directory, push_to_hub=True, repo_id='CustomID',
                          config=CONFIG)
    model.push_to_hub.assert_called_with(repo_id='CustomID', config=CONFIG)

    # Push to hub with default repo_id (based on dir name)
    model.save_pretrained(save_directory, push_to_hub=True, config=CONFIG)
    model.push_to_hub.assert_called_with(repo_id=REPO_NAME, config=CONFIG)


@withPackage('huggingface_hub')
def test_from_pretrained(model, tmp_path):
    save_directory = f'{str(tmp_path / REPO_NAME)}'
    model.save_pretrained(save_directory)

    model = model.from_pretrained(save_directory)
<<<<<<< HEAD
    assert model.config == CONFIG
=======
    assert isinstance(model, DummyModel)
>>>>>>> 9068831a


@withPackage('huggingface_hub')
def test_from_pretrained_internal(model, monkeypatch):
    hf_hub_download = Mock(side_effect='model')
    monkeypatch.setattr('torch_geometric.nn.model_hub.hf_hub_download',
                        hf_hub_download)
    monkeypatch.setattr('torch_geometric.nn.model_hub.torch.load',
                        lambda x, **kwargs: {'state_dict': 1})

    model = model._from_pretrained(
        model_id=MODEL_NAME,
        revision=None,
        cache_dir=None,
        force_download=False,
        proxies=None,
        resume_download=True,
        local_files_only=False,
        token=False,
        dataset_name=DATASET_NAME,
        model_name=MODEL_NAME,
        map_location='cpu',
        strict=False,
        **CONFIG,
    )

    assert hf_hub_download.call_count == 1
    assert model.model_config == CONFIG<|MERGE_RESOLUTION|>--- conflicted
+++ resolved
@@ -81,11 +81,8 @@
     model.save_pretrained(save_directory)
 
     model = model.from_pretrained(save_directory)
-<<<<<<< HEAD
+    assert isinstance(model, DummyModel)
     assert model.config == CONFIG
-=======
-    assert isinstance(model, DummyModel)
->>>>>>> 9068831a
 
 
 @withPackage('huggingface_hub')
