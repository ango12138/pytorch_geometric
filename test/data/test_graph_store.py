--- conflicted
+++ resolved
@@ -18,12 +18,10 @@
 
     @staticmethod
     def key(attr: EdgeAttr) -> str:
-<<<<<<< HEAD
         prefix = ''
         if isinstance(attr.edge_type, tuple):
             prefix = 'tuple:'
-        return (prefix + str(attr.edge_type) or '<default>') + '_' + str(
-            attr.layout.value)
+        return f"{prefix}{attr.edge_type or '<default>'}_{attr.layout.value}"
 
     @staticmethod
     def from_key(key: str) -> EdgeAttr:
@@ -34,9 +32,6 @@
         if edge_type == '<default>':
             edge_type = None
         return EdgeAttr(layout=EdgeLayout(layout), edge_type=edge_type)
-=======
-        return f"{attr.edge_type or '<default>'}_{attr.layout}"
->>>>>>> f8b8d9e0
 
     def _put_edge_index(self, edge_index: EdgeTensorType,
                         edge_attr: EdgeAttr) -> bool:
