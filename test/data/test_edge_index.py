--- conflicted
+++ resolved
@@ -141,14 +141,9 @@
 
 @withCUDA
 @pytest.mark.parametrize('dtype', DTYPES)
-<<<<<<< HEAD
-def test_to(dtype, device):
-    kwargs = dict(dtype=dtype)
-=======
 @pytest.mark.parametrize('is_undirected', IS_UNDIRECTED)
 def test_to(dtype, device, is_undirected):
     kwargs = dict(dtype=dtype, is_undirected=is_undirected)
->>>>>>> 699120e2
     adj = EdgeIndex([[0, 1, 1, 2], [1, 0, 2, 1]], sort_order='row', **kwargs)
     adj.fill_cache_()
 
@@ -185,14 +180,8 @@
 
 @onlyCUDA
 @pytest.mark.parametrize('dtype', DTYPES)
-<<<<<<< HEAD
 def test_cpu_cuda(dtype):
     kwargs = dict(dtype=dtype)
-=======
-@pytest.mark.parametrize('is_undirected', IS_UNDIRECTED)
-def test_cpu_cuda(dtype, is_undirected):
-    kwargs = dict(dtype=dtype, is_undirected=is_undirected)
->>>>>>> 699120e2
     adj = EdgeIndex([[0, 1, 1, 2], [1, 0, 2, 1]], **kwargs)
 
     out = adj.cuda()
@@ -206,14 +195,8 @@
 
 @withCUDA
 @pytest.mark.parametrize('dtype', DTYPES)
-<<<<<<< HEAD
 def test_share_memory(dtype, device):
     kwargs = dict(dtype=dtype, device=device)
-=======
-@pytest.mark.parametrize('is_undirected', IS_UNDIRECTED)
-def test_share_memory(dtype, device, is_undirected):
-    kwargs = dict(dtype=dtype, device=device, is_undirected=is_undirected)
->>>>>>> 699120e2
     adj = EdgeIndex([[0, 1, 1, 2], [1, 0, 2, 1]], sort_order='row', **kwargs)
     adj.fill_cache_()
 
@@ -495,7 +478,6 @@
     assert out.size() == (3, 3)
     assert adj._colptr.equal(out.ccol_indices())
     assert adj[0].equal(out.row_indices())
-<<<<<<< HEAD
 
 
 @withCUDA
@@ -510,8 +492,6 @@
     row, col, _ = out.coo()
     assert row.equal(adj[0])
     assert col.equal(adj[1])
-=======
->>>>>>> 699120e2
 
 
 def test_matmul_forward():
@@ -586,7 +566,6 @@
     assert torch.allclose(x1.grad, x2.grad)
 
 
-<<<<<<< HEAD
 @withCUDA
 @pytest.mark.parametrize('dtype', DTYPES)
 def test_save_and_load(dtype, device, tmp_path):
@@ -596,39 +575,15 @@
 
     assert adj.sort_order == 'row'
     assert adj._rowptr is not None
-=======
-@withPackage('torch_sparse')
-def test_to_sparse_tensor():
-    adj = EdgeIndex([[0, 1, 1, 2], [1, 0, 2, 1]]).to_sparse_tensor()
-    assert isinstance(adj, SparseTensor)
-    assert adj.sizes() == [3, 3]
-    row, col, _ = adj.coo()
-    assert row.equal(tensor([0, 1, 1, 2]))
-    assert col.equal(tensor([1, 0, 2, 1]))
-
-
-def test_save_and_load(tmp_path):
-    adj = EdgeIndex([[0, 1, 1, 2], [1, 0, 2, 1]], sort_order='row')
-    adj.fill_cache_()
-
-    assert adj.sort_order == 'row'
-    assert adj._rowptr.equal(tensor([0, 1, 3, 4]))
->>>>>>> 699120e2
 
     path = osp.join(tmp_path, 'edge_index.pt')
     torch.save(adj, path)
     out = torch.load(path)
 
     assert isinstance(out, EdgeIndex)
-<<<<<<< HEAD
     assert out.equal(adj)
     assert out.sort_order == 'row'
     assert out._rowptr.equal(adj._rowptr)
-=======
-    assert out.equal(tensor([[0, 1, 1, 2], [1, 0, 2, 1]]))
-    assert out.sort_order == 'row'
-    assert out._rowptr.equal(tensor([0, 1, 3, 4]))
->>>>>>> 699120e2
 
 
 @pytest.mark.parametrize('dtype', DTYPES)
