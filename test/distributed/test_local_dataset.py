import os.path as osp

import torch
import torch.nn.functional as F
from tqdm import tqdm

import torch_geometric.transforms as T
from torch_geometric.datasets import OGB_MAG
<<<<<<< HEAD
from torch_geometric.nn import Linear, HGTConv
=======
>>>>>>> 0977c183

<<<<<<< HEAD
from torch_geometric.distributed import LocalDataset
<<<<<<< HEAD
=======
from torch_geometric.nn import HGTConv, Linear

=======
from torch_geometric.distributed import Data, LocalDataset
from torch_geometric.nn import HGTConv, Linear

>>>>>>> ab70838ab1f9c37f26f3f7042413fd336de24e60
>>>>>>> 0977c183

def test_local_dataset():

    path = osp.join(osp.dirname(osp.realpath(__file__)), './ogbn-mags')
    transform = T.ToUndirected(merge=True)
    dataset = OGB_MAG(path, preprocess='metapath2vec', transform=transform)
    data = dataset[0]
  
    # init edge_index and node_features.
    edge_dict, feature_dict, edge_ids_dict, node_ids_dict = {}, {}, {}, {}
    for etype in data.edge_types:
      edge_dict[etype] = data[etype]['edge_index']
      edge_ids_dict[etype] = torch.tensor([1, 2, 3, 5, 7, 4])
    
    for ntype in data.node_types:
      feature_dict[ntype] = data[ntype].x.clone(memory_format=torch.contiguous_format)
      node_ids_dict[ntype] = torch.tensor([1, 2, 3, 5, 8, 4])
  
    # define local_dataset and init_graph() and init_node_features()
    pyg_dataset = LocalDataset()
    pyg_dataset.init_graph(
      edge_index=edge_dict,
      edge_ids=edge_ids_dict
    )
    pyg_dataset.init_node_features(
      node_feature_data=feature_dict,
      ids= node_ids_dict
    )

    # get the graph and node_features from the graphstore/featurestore in LocalDataset
    edge_attrs=pyg_dataset.graph.get_all_edge_attrs()

    edge_index={}
    edge_ids={}
    for item in edge_attrs:
        edge_index[item.edge_type] = pyg_dataset.graph.get_edge_index(item)
        edge_ids[item.edge_type] = pyg_dataset.graph.get_edge_id(item)


    #verify the edge_index and edge_ids
    assert (edge_index==edge_dict)
    assert (edge_ids==edge_ids_dict)
    
    tensor_attrs = pyg_dataset.node_features.get_all_tensor_attrs()
    node_feat={}
    node_ids={}
    node_id2index={}
    for item in tensor_attrs:
        node_feat[item.attr_name] = pyg_dataset.node_features.get_tensor(item.group_name, item.attr_name)
        node_ids[item.attr_name] = pyg_dataset.node_features.get_global_id(item.group_name, item.attr_name)

    # verfiy the node features and node ids.
    assert (node_feat==feature_dict)
    assert (node_ids==node_ids_dict)

<|MERGE_RESOLUTION|>--- conflicted
+++ resolved
@@ -6,23 +6,8 @@
 
 import torch_geometric.transforms as T
 from torch_geometric.datasets import OGB_MAG
-<<<<<<< HEAD
-from torch_geometric.nn import Linear, HGTConv
-=======
->>>>>>> 0977c183
+from torch_geometric.distributed import LocalDataset
 
-<<<<<<< HEAD
-from torch_geometric.distributed import LocalDataset
-<<<<<<< HEAD
-=======
-from torch_geometric.nn import HGTConv, Linear
-
-=======
-from torch_geometric.distributed import Data, LocalDataset
-from torch_geometric.nn import HGTConv, Linear
-
->>>>>>> ab70838ab1f9c37f26f3f7042413fd336de24e60
->>>>>>> 0977c183
 
 def test_local_dataset():
 
