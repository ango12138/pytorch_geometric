import atexit
import socket
from typing import Optional

import pytest
import torch

from torch_geometric.data import Data
from torch_geometric.datasets import FakeHeteroDataset
from torch_geometric.distributed import (
    DistNeighborSampler,
    LocalFeatureStore,
    LocalGraphStore,
    Partitioner,
)
from torch_geometric.distributed.dist_context import DistContext
from torch_geometric.distributed.event_loop import ConcurrentEventLoop
from torch_geometric.distributed.rpc import init_rpc, shutdown_rpc
from torch_geometric.sampler import NeighborSampler, NodeSamplerInput
from torch_geometric.sampler.neighbor_sampler import node_sample
from torch_geometric.testing import onlyLinux, withPackage


def create_data(rank: int, world_size: int, time_attr: Optional[str] = None):
    if rank == 0:  # Partition 0:
        node_id = torch.tensor([0, 1, 2, 3, 4, 5, 9])
        edge_index = torch.tensor(
            [  # Sorted by destination.
                [1, 2, 3, 4, 5, 0, 0],
                [0, 1, 2, 3, 4, 4, 9],
            ]
        )
    else:  # Partition 1:
        node_id = torch.tensor([0, 4, 5, 6, 7, 8, 9])
        edge_index = torch.tensor(
            [  # Sorted by destination.
                [5, 6, 7, 8, 9, 5, 0],
                [4, 5, 6, 7, 8, 9, 9],
            ]
        )
    feature_store = LocalFeatureStore.from_data(node_id)
    graph_store = LocalGraphStore.from_data(
        edge_id=None,
        edge_index=edge_index,
        num_nodes=10,
        is_sorted=True,
    )

    graph_store.node_pb = torch.tensor([0, 0, 0, 0, 0, 1, 1, 1, 1, 1])
    graph_store.meta.update({'num_parts': 2})
    graph_store.partition_idx = rank
    graph_store.num_partitions = world_size

    edge_index = torch.tensor(
        [  # Create reference data:
            [1, 2, 3, 4, 5, 0, 5, 6, 7, 8, 9, 0],
            [0, 1, 2, 3, 4, 4, 9, 5, 6, 7, 8, 9],
        ]
    )
    data = Data(x=None, y=None, edge_index=edge_index, num_nodes=10)

    if time_attr == 'time':  # Create node-level time data:
        data.time = torch.tensor([5, 0, 1, 3, 3, 4, 4, 4, 4, 4])
        feature_store.put_tensor(
            data.time, group_name=None, attr_name=time_attr
        )

    elif time_attr == 'edge_time':  # Create edge-level time data:
        data.edge_time = torch.tensor([0, 1, 2, 3, 4, 5, 7, 7, 7, 7, 7, 11])

        if rank == 0:
            edge_time = torch.tensor([0, 1, 2, 3, 4, 5, 11])
        if rank == 1:
            edge_time = torch.tensor([4, 7, 7, 7, 7, 7, 11])

        feature_store.put_tensor(
            edge_time, group_name=None, attr_name=time_attr
        )

    return (feature_store, graph_store), data


def create_hetero_data(
    tmp_path: str,
    rank: int,
):
    graph_store = LocalGraphStore.from_partition(tmp_path, pid=rank)
    feature_store = LocalFeatureStore.from_partition(tmp_path, pid=rank)

<<<<<<< HEAD
    if time_attr == 'time':  # Create node-level time data:
        feature_store.put_tensor(
            tensor=torch.full(
                (len(feature_store.node_feat_pb['v0']),), 1, dtype=torch.int64
            ),
            group_name='v0',
            attr_name=time_attr,
        )
        feature_store.put_tensor(
            tensor=torch.full(
                (len(feature_store.node_feat_pb['v1']),), 2, dtype=torch.int64
            ),
            group_name='v1',
            attr_name=time_attr,
        )
    elif time_attr == 'edge_time':  # Create edge-level time data:
        i = 0
        for attr, edge_index in graph_store._edge_index.items():
            time = torch.full((edge_index.size(1),), i, dtype=torch.int64)
            feature_store.put_tensor(
                tensor=time,
                group_name=attr[0],
                attr_name=time_attr,
            )
            i += 1

=======
>>>>>>> eb10fc2d
    return feature_store, graph_store


def dist_neighbor_sampler(
    world_size: int,
    rank: int,
    master_port: int,
    disjoint: bool = False,
):
    dist_data, data = create_data(rank, world_size)

    current_ctx = DistContext(
        rank=rank,
        global_rank=rank,
        world_size=world_size,
        global_world_size=world_size,
        group_name='dist-sampler-test',
    )

    dist_sampler = DistNeighborSampler(
        data=dist_data,
        current_ctx=current_ctx,
        num_neighbors=[-1, -1],
        shuffle=False,
        disjoint=disjoint,
    )
    # Close RPC & worker group at exit:
    atexit.register(shutdown_rpc)

    init_rpc(
        current_ctx=current_ctx,
        master_addr='localhost',
        master_port=master_port,
    )
    dist_sampler.init_sampler_instance()
    dist_sampler.register_sampler_rpc()
    dist_sampler.event_loop = ConcurrentEventLoop(2)
    dist_sampler.event_loop.start_loop()

    if rank == 0:  # Seed nodes:
        input_node = torch.tensor([1, 6])
    else:
        input_node = torch.tensor([4, 9])

    inputs = NodeSamplerInput(input_id=None, node=input_node)

    # Evaluate distributed node sample function:
    out_dist = dist_sampler.event_loop.run_task(
        coro=dist_sampler.node_sample(inputs)
    )

    sampler = NeighborSampler(
        data=data,
        num_neighbors=[-1, -1],
        disjoint=disjoint,
    )

    # Evaluate node sample function:
    out = node_sample(inputs, sampler._sample)

    # Compare distributed output with single machine output:
    assert torch.equal(out_dist.node, out.node)
    assert torch.equal(out_dist.row, out.row)
    assert torch.equal(out_dist.col, out.col)
    if disjoint:
        assert torch.equal(out_dist.batch, out.batch)
    assert out_dist.num_sampled_nodes == out.num_sampled_nodes
    assert out_dist.num_sampled_edges == out.num_sampled_edges


def dist_neighbor_sampler_temporal(
    world_size: int,
    rank: int,
    master_port: int,
    seed_time: torch.tensor = None,
    temporal_strategy: str = 'uniform',
    time_attr: str = 'time',
):
    dist_data, data = create_data(rank, world_size, time_attr)

    current_ctx = DistContext(
        rank=rank,
        global_rank=rank,
        world_size=world_size,
        global_world_size=world_size,
        group_name='dist-sampler-test',
    )

    num_neighbors = [-1, -1] if temporal_strategy == 'uniform' else [1, 1]
    dist_sampler = DistNeighborSampler(
        data=dist_data,
        current_ctx=current_ctx,
        num_neighbors=num_neighbors,
        shuffle=False,
        disjoint=True,
        temporal_strategy=temporal_strategy,
        time_attr=time_attr,
    )
    # Close RPC & worker group at exit:
    atexit.register(shutdown_rpc)

    init_rpc(
        current_ctx=current_ctx,
        master_addr='localhost',
        master_port=master_port,
    )
    dist_sampler.init_sampler_instance()
    dist_sampler.register_sampler_rpc()
    dist_sampler.event_loop = ConcurrentEventLoop(2)
    dist_sampler.event_loop.start_loop()

    if rank == 0:  # Seed nodes:
        input_node = torch.tensor([1, 6], dtype=torch.int64)
    else:
        input_node = torch.tensor([4, 9], dtype=torch.int64)

    inputs = NodeSamplerInput(
        input_id=None,
        node=input_node,
        time=seed_time,
    )

    # Evaluate distributed node sample function:
    out_dist = dist_sampler.event_loop.run_task(
        coro=dist_sampler.node_sample(inputs)
    )

    sampler = NeighborSampler(
        data=data,
        num_neighbors=num_neighbors,
        disjoint=True,
        temporal_strategy=temporal_strategy,
        time_attr=time_attr,
    )

    # Evaluate node sample function:
    out = node_sample(inputs, sampler._sample)

    # Compare distributed output with single machine output:
    assert torch.equal(out_dist.node, out.node)
    assert torch.equal(out_dist.row, out.row)
    assert torch.equal(out_dist.col, out.col)
    assert torch.equal(out_dist.batch, out.batch)
    assert out_dist.num_sampled_nodes == out.num_sampled_nodes
    assert out_dist.num_sampled_edges == out.num_sampled_edges


def dist_neighbor_sampler_hetero(
    data: FakeHeteroDataset,
    tmp_path: str,
    world_size: int,
    rank: int,
    master_port: int,
    input_type: str,
    disjoint: bool = False,
):
    dist_data = create_hetero_data(tmp_path, rank)

    current_ctx = DistContext(
        rank=rank,
        global_rank=rank,
        world_size=world_size,
        global_world_size=world_size,
        group_name='dist-sampler-test',
    )

    num_neighbors = [-1, -1]
    dist_sampler = DistNeighborSampler(
        data=dist_data,
        current_ctx=current_ctx,
        rpc_worker_names={},
        num_neighbors=num_neighbors,
        shuffle=False,
        disjoint=disjoint,
    )

    # Close RPC & worker group at exit:
    atexit.register(shutdown_rpc)

    init_rpc(
        current_ctx=current_ctx,
        master_addr='localhost',
        master_port=master_port,
    )
    dist_sampler.init_sampler_instance()
    dist_sampler.register_sampler_rpc()
    dist_sampler.event_loop = ConcurrentEventLoop(2)
    dist_sampler.event_loop.start_loop()

    # Create inputs nodes such that each belongs to a different partition
    node_pb_list = dist_data[1].node_pb[input_type].tolist()
    node_0 = node_pb_list.index(0)
    node_1 = node_pb_list.index(1)

    input_node = torch.tensor([node_0, node_1], dtype=torch.int64)

    inputs = NodeSamplerInput(
        input_id=None,
        node=input_node,
        input_type=input_type,
    )

    # Evaluate distributed node sample function:
    out_dist = dist_sampler.event_loop.run_task(
        coro=dist_sampler.node_sample(inputs)
    )

    sampler = NeighborSampler(
        data=data,
        num_neighbors=num_neighbors,
        disjoint=disjoint,
    )

    # Evaluate node sample function:
    out = node_sample(inputs, sampler._sample)

    # Compare distributed output with single machine output:
    for k in data.node_types:
        assert torch.equal(out_dist.node[k].sort()[0], out.node[k].sort()[0])
        assert out_dist.num_sampled_nodes[k] == out.num_sampled_nodes[k]
        if disjoint:
            assert torch.equal(
                out_dist.batch[k].sort()[0],
                out.batch[k].sort()[0],
            )


def dist_neighbor_sampler_temporal_hetero(
    data: FakeHeteroDataset,
    tmp_path: str,
    world_size: int,
    rank: int,
    master_port: int,
    input_type: str,
    seed_time: torch.tensor = None,
    temporal_strategy: str = 'uniform',
    time_attr: str = 'time',
):
    dist_data = create_hetero_data(tmp_path, rank)

    current_ctx = DistContext(
        rank=rank,
        global_rank=rank,
        world_size=world_size,
        global_world_size=world_size,
        group_name='dist-sampler-test',
    )

    dist_sampler = DistNeighborSampler(
        data=dist_data,
        current_ctx=current_ctx,
        rpc_worker_names={},
        num_neighbors=[-1, -1],
        shuffle=False,
        disjoint=True,
        temporal_strategy=temporal_strategy,
        time_attr=time_attr,
    )

    # Close RPC & worker group at exit:
    atexit.register(shutdown_rpc)

    init_rpc(
        current_ctx=current_ctx,
        rpc_worker_names={},
        master_addr='localhost',
        master_port=master_port,
    )

    dist_sampler.init_sampler_instance()
    dist_sampler.register_sampler_rpc()
    dist_sampler.event_loop = ConcurrentEventLoop(2)
    dist_sampler.event_loop.start_loop()

    # Create inputs nodes such that each belongs to a different partition:
    node_pb_list = dist_data[1].node_pb[input_type].tolist()
    node_0 = node_pb_list.index(0)
    node_1 = node_pb_list.index(1)

    input_node = torch.tensor([node_0, node_1], dtype=torch.int64)

    inputs = NodeSamplerInput(
        input_id=None,
        node=input_node,
        time=seed_time,
        input_type=input_type,
    )

    # Evaluate distributed node sample function:
    out_dist = dist_sampler.event_loop.run_task(
        coro=dist_sampler.node_sample(inputs)
    )

    sampler = NeighborSampler(
        data=data,
        num_neighbors=[-1, -1],
        disjoint=True,
        temporal_strategy=temporal_strategy,
        time_attr=time_attr,
    )

    # Evaluate node sample function:
    out = node_sample(inputs, sampler._sample)

    # Compare distributed output with single machine output:
    for k in data.node_types:
        assert torch.equal(out_dist.node[k].sort()[0], out.node[k].sort()[0])
        assert torch.equal(out_dist.batch[k].sort()[0], out.batch[k].sort()[0])
        assert out_dist.num_sampled_nodes[k] == out.num_sampled_nodes[k]


@onlyLinux
@withPackage('pyg_lib')
@pytest.mark.parametrize('disjoint', [False, True])
def test_dist_neighbor_sampler(disjoint):
    mp_context = torch.multiprocessing.get_context('spawn')
    with socket.socket(socket.AF_INET, socket.SOCK_STREAM) as s:
        s.settimeout(1)
        s.bind(('127.0.0.1', 0))
        port = s.getsockname()[1]

    world_size = 2
    w0 = mp_context.Process(
        target=dist_neighbor_sampler,
        args=(world_size, 0, port, disjoint),
    )

    w1 = mp_context.Process(
        target=dist_neighbor_sampler,
        args=(world_size, 1, port, disjoint),
    )

    w0.start()
    w1.start()
    w0.join()
    w1.join()


@onlyLinux
@withPackage('pyg_lib')
@pytest.mark.parametrize('seed_time', [None, torch.tensor([3, 6])])
@pytest.mark.parametrize('temporal_strategy', ['uniform'])
def test_dist_neighbor_sampler_temporal(seed_time, temporal_strategy):
    mp_context = torch.multiprocessing.get_context('spawn')
    with socket.socket(socket.AF_INET, socket.SOCK_STREAM) as s:
        s.settimeout(1)
        s.bind(('127.0.0.1', 0))
        port = s.getsockname()[1]

    world_size = 2
    w0 = mp_context.Process(
        target=dist_neighbor_sampler_temporal,
        args=(world_size, 0, port, seed_time, temporal_strategy, 'time'),
    )

    w1 = mp_context.Process(
        target=dist_neighbor_sampler_temporal,
        args=(world_size, 1, port, seed_time, temporal_strategy, 'time'),
    )

    w0.start()
    w1.start()
    w0.join()
    w1.join()


@onlyLinux
@withPackage('pyg_lib')
@pytest.mark.parametrize('seed_time', [[3, 7]])
@pytest.mark.parametrize('temporal_strategy', ['last'])
def test_dist_neighbor_sampler_edge_level_temporal(
    seed_time,
    temporal_strategy,
):
    seed_time = torch.tensor(seed_time)

    mp_context = torch.multiprocessing.get_context('spawn')
    with socket.socket(socket.AF_INET, socket.SOCK_STREAM) as s:
        s.settimeout(1)
        s.bind(('127.0.0.1', 0))
        port = s.getsockname()[1]

    world_size = 2
    w0 = mp_context.Process(
        target=dist_neighbor_sampler_temporal,
        args=(world_size, 0, port, seed_time, temporal_strategy, 'edge_time'),
    )

    w1 = mp_context.Process(
        target=dist_neighbor_sampler_temporal,
        args=(world_size, 1, port, seed_time, temporal_strategy, 'edge_time'),
    )

    w0.start()
    w1.start()
    w0.join()
    w1.join()


@withPackage('pyg_lib')
@pytest.mark.parametrize('disjoint', [False, True])
def test_dist_neighbor_sampler_hetero(tmp_path, disjoint):
    mp_context = torch.multiprocessing.get_context('spawn')
    with socket.socket(socket.AF_INET, socket.SOCK_STREAM) as s:
        s.settimeout(1)
        s.bind(('127.0.0.1', 0))
        port = s.getsockname()[1]

    world_size = 2
    data = FakeHeteroDataset(
        num_graphs=1,
        avg_num_nodes=100,
        avg_degree=3,
        num_node_types=2,
        num_edge_types=4,
        edge_dim=2,
    )[0]

    partitioner = Partitioner(data, world_size, tmp_path)
    partitioner.generate_partition()

    w0 = mp_context.Process(
        target=dist_neighbor_sampler_hetero,
        args=(data, tmp_path, world_size, 0, port, 'v0', disjoint),
    )

    w1 = mp_context.Process(
        target=dist_neighbor_sampler_hetero,
        args=(data, tmp_path, world_size, 1, port, 'v1', disjoint),
    )

    w0.start()
    w1.start()
    w0.join()
    w1.join()


@withPackage('pyg_lib')
@pytest.mark.parametrize('seed_time', [None, [0, 0], [2, 2]])
@pytest.mark.parametrize('temporal_strategy', ['uniform', 'last'])
def test_dist_neighbor_sampler_temporal_hetero(
    tmp_path,
    seed_time,
    temporal_strategy,
):
    if seed_time is not None:
        seed_time = torch.tensor(seed_time)

    mp_context = torch.multiprocessing.get_context('spawn')
    with socket.socket(socket.AF_INET, socket.SOCK_STREAM) as s:
        s.settimeout(1)
        s.bind(('127.0.0.1', 0))
        port = s.getsockname()[1]

    world_size = 2
    data = FakeHeteroDataset(
        num_graphs=1,
        avg_num_nodes=100,
        avg_degree=3,
        num_node_types=2,
        num_edge_types=4,
        edge_dim=2,
    )[0]

<<<<<<< HEAD
    partitioner = Partitioner(data, world_size, tmp_path)
    partitioner.generate_partition()

    # The partition generation script does not currently support temporal data.
    # Therefore, it needs to be added after generating partitions.
    data['v0'].time = torch.full(
        (data.num_nodes_dict['v0'],), 1, dtype=torch.int64
    )
    data['v1'].time = torch.full(
        (data.num_nodes_dict['v1'],), 2, dtype=torch.int64
    )
=======
    data['v0'].time = torch.full((data.num_nodes_dict['v0'], ), 1,
                                 dtype=torch.int64)
    data['v1'].time = torch.full((data.num_nodes_dict['v1'], ), 2,
                                 dtype=torch.int64)
>>>>>>> eb10fc2d

    partitioner = Partitioner(data, world_size, tmp_path)
    partitioner.generate_partition()

    w0 = mp_context.Process(
        target=dist_neighbor_sampler_temporal_hetero,
        args=(
            data,
            tmp_path,
            world_size,
            0,
            port,
            'v0',
            seed_time,
            temporal_strategy,
            'time',
        ),
    )

    w1 = mp_context.Process(
        target=dist_neighbor_sampler_temporal_hetero,
        args=(
            data,
            tmp_path,
            world_size,
            1,
            port,
            'v1',
            seed_time,
            temporal_strategy,
            'time',
        ),
    )

    w0.start()
    w1.start()
    w0.join()
    w1.join()


@withPackage('pyg_lib')
@pytest.mark.parametrize('seed_time', [[0, 0], [1, 2]])
@pytest.mark.parametrize('temporal_strategy', ['uniform', 'last'])
def test_dist_neighbor_sampler_edge_level_temporal_hetero(
    tmp_path,
    seed_time,
    temporal_strategy,
):
    seed_time = torch.tensor(seed_time)

    mp_context = torch.multiprocessing.get_context('spawn')
    with socket.socket(socket.AF_INET, socket.SOCK_STREAM) as s:
        s.settimeout(1)
        s.bind(('127.0.0.1', 0))
        port = s.getsockname()[1]

    world_size = 2
    data = FakeHeteroDataset(
        num_graphs=1,
        avg_num_nodes=100,
        avg_degree=3,
        num_node_types=2,
        num_edge_types=4,
        edge_dim=2,
    )[0]

    for i, edge_type in enumerate(data.edge_types):
        data[edge_type].edge_time = torch.full(
            (data[edge_type].edge_index.size(1),), i, dtype=torch.int64
        )

    partitioner = Partitioner(data, world_size, tmp_path)
    partitioner.generate_partition()

    w0 = mp_context.Process(
        target=dist_neighbor_sampler_temporal_hetero,
        args=(
            data,
            tmp_path,
            world_size,
            0,
            port,
            'v0',
            seed_time,
            temporal_strategy,
            'edge_time',
        ),
    )

    w1 = mp_context.Process(
        target=dist_neighbor_sampler_temporal_hetero,
        args=(
            data,
            tmp_path,
            world_size,
            1,
            port,
            'v1',
            seed_time,
            temporal_strategy,
            'edge_time',
        ),
    )

    w0.start()
    w1.start()
    w0.join()
    w1.join()<|MERGE_RESOLUTION|>--- conflicted
+++ resolved
@@ -87,35 +87,6 @@
     graph_store = LocalGraphStore.from_partition(tmp_path, pid=rank)
     feature_store = LocalFeatureStore.from_partition(tmp_path, pid=rank)
 
-<<<<<<< HEAD
-    if time_attr == 'time':  # Create node-level time data:
-        feature_store.put_tensor(
-            tensor=torch.full(
-                (len(feature_store.node_feat_pb['v0']),), 1, dtype=torch.int64
-            ),
-            group_name='v0',
-            attr_name=time_attr,
-        )
-        feature_store.put_tensor(
-            tensor=torch.full(
-                (len(feature_store.node_feat_pb['v1']),), 2, dtype=torch.int64
-            ),
-            group_name='v1',
-            attr_name=time_attr,
-        )
-    elif time_attr == 'edge_time':  # Create edge-level time data:
-        i = 0
-        for attr, edge_index in graph_store._edge_index.items():
-            time = torch.full((edge_index.size(1),), i, dtype=torch.int64)
-            feature_store.put_tensor(
-                tensor=time,
-                group_name=attr[0],
-                attr_name=time_attr,
-            )
-            i += 1
-
-=======
->>>>>>> eb10fc2d
     return feature_store, graph_store
 
 
@@ -580,24 +551,12 @@
         edge_dim=2,
     )[0]
 
-<<<<<<< HEAD
-    partitioner = Partitioner(data, world_size, tmp_path)
-    partitioner.generate_partition()
-
-    # The partition generation script does not currently support temporal data.
-    # Therefore, it needs to be added after generating partitions.
     data['v0'].time = torch.full(
         (data.num_nodes_dict['v0'],), 1, dtype=torch.int64
     )
     data['v1'].time = torch.full(
         (data.num_nodes_dict['v1'],), 2, dtype=torch.int64
     )
-=======
-    data['v0'].time = torch.full((data.num_nodes_dict['v0'], ), 1,
-                                 dtype=torch.int64)
-    data['v1'].time = torch.full((data.num_nodes_dict['v1'], ), 2,
-                                 dtype=torch.int64)
->>>>>>> eb10fc2d
 
     partitioner = Partitioner(data, world_size, tmp_path)
     partitioner.generate_partition()
