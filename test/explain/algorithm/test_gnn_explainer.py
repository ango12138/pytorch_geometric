import pytest
import torch
from torch import Tensor
from torch.nn import Linear

from torch_geometric.explain import Explainer, Explanation, GNNExplainer
from torch_geometric.explain.config import (
    ExplainerConfig,
    MaskType,
    ModelConfig,
)
from torch_geometric.nn import GATConv, GCNConv, global_add_pool

# Models for node level tasks #################################################


class GCN_node_classification_single_output(torch.nn.Module):
    def __init__(self):
        super().__init__()
        self.conv1 = GCNConv(3, 16)
        self.conv2 = GCNConv(16, 7)

    def forward(self, x, edge_index):
        x = self.conv1(x, edge_index).relu()
        x = self.conv2(x, edge_index)
        return x.log_softmax(dim=1)


class GCN_node_classification_multi_output(torch.nn.Module):
    def __init__(self):
        super().__init__()
        self.conv1 = GCNConv(3, 16)
        self.conv2 = GCNConv(16, 7)
        self.conv2_2 = GCNConv(16, 7)

    def forward(self, x, edge_index, batch=None):
        x = self.conv1(x, edge_index).relu()
        out1 = self.conv2(x, edge_index).log_softmax(dim=1)
        out2 = self.conv2_2(x, edge_index).log_softmax(dim=1)
        return torch.stack([out1, out2], dim=0)


class GCN_node_regression_single_output(torch.nn.Module):
    def __init__(self):
        super().__init__()
        self.conv1 = GCNConv(3, 16)
        self.conv2 = GCNConv(16, 1)

    def forward(self, x, edge_index, batch=None):
        x = self.conv1(x, edge_index).relu()
        return self.conv2(x, edge_index)


class GCN_node_regression_multi_output(torch.nn.Module):
    def __init__(self):
        super().__init__()
        self.conv1 = GCNConv(3, 16)
        self.conv2 = GCNConv(16, 7)

    def forward(self, x, edge_index, batch=None):
        x = self.conv1(x, edge_index).relu()
        return self.conv2(x, edge_index)


class GAT_node(torch.nn.Module):
    def __init__(self):
        super().__init__()
        self.conv1 = GATConv(3, 16, heads=2, concat=True)
        self.conv2 = GATConv(2 * 16, 7, heads=2, concat=False)

    def forward(self, x, edge_index):
        x = self.conv1(x, edge_index).relu()
        x = self.conv2(x, edge_index)
        return x.log_softmax(dim=1)


# Models for edge level tasks ################################################


class GCN_edge_classification_single_output(torch.nn.Module):
    def __init__(self):
        super().__init__()
        self.conv1 = GCNConv(3, 16)
        self.conv2 = GCNConv(16, 7)
        self.linear1 = Linear(14, 4)

    def forward(self, x, edge_index, batch=None):
        x = self.conv1(x, edge_index).relu()
        x = self.conv2(x, edge_index)
        src, dst = edge_index
        edge_x = torch.cat([x[src], x[dst]], dim=1)
        return self.linear1(edge_x).log_softmax(dim=1)


class GCN_edge_classification_multi_output(torch.nn.Module):
    def __init__(self):
        super().__init__()
        self.conv1 = GCNConv(3, 16)
        self.conv2 = GCNConv(16, 7)
        self.linear1 = Linear(14, 4)
        self.linear2 = Linear(14, 4)

    def forward(self, x, edge_index, batch=None):
        x = self.conv1(x, edge_index).relu()
        x = self.conv2(x, edge_index)
        src, dst = edge_index
        edge_x = torch.cat([x[src], x[dst]], dim=1)
        out_1 = self.linear1(edge_x).log_softmax(dim=1)
        out_2 = self.linear2(edge_x).log_softmax(dim=1)
        return torch.stack([out_1, out_2], dim=0)


class GCN_edge_regression_single_output(torch.nn.Module):
    def __init__(self):
        super().__init__()
        self.conv1 = GCNConv(3, 16)
        self.conv2 = GCNConv(16, 7)
        self.linear1 = Linear(14, 1)

    def forward(self, x, edge_index, batch=None):
        x = self.conv1(x, edge_index).relu()
        x = self.conv2(x, edge_index)
        src, dst = edge_index
        edge_x = torch.cat([x[src], x[dst]], dim=1)
        return self.linear1(edge_x)


class GCN_edge_regression_multi_output(torch.nn.Module):
    def __init__(self):
        super().__init__()
        self.conv1 = GCNConv(3, 16)
        self.conv2 = GCNConv(16, 7)
        self.linear1 = Linear(14, 4)

    def forward(self, x, edge_index, batch=None):
        x = self.conv1(x, edge_index).relu()
        x = self.conv2(x, edge_index)
        src, dst = edge_index
        edge_x = torch.cat([x[src], x[dst]], dim=1)
        return self.linear1(edge_x)


# Models for graph level tasks ################################################


class GCN_graph_classification_single_output(torch.nn.Module):
    def __init__(self):
        super().__init__()
        self.conv1 = GCNConv(3, 16)
        self.conv2 = GCNConv(16, 16)
        self.lin = Linear(16, 7)

    def forward(self, x, edge_index, edge_attr=None, batch=None):
        # `edge_attr` is used as a dummy to check if the explainer passes
        # arguments in the right order.
        x = self.conv1(x, edge_index).relu()
        x = self.conv2(x, edge_index).relu()
        x = global_add_pool(x, batch)
        x = self.lin(x)
        return x.log_softmax(dim=1)


class GCN_graph_classification_multi_output(torch.nn.Module):
    def __init__(self):
        super().__init__()
        self.conv1 = GCNConv(3, 16)
        self.conv2 = GCNConv(16, 16)
        self.lin = Linear(16, 7)
        self.lin2 = Linear(16, 7)

    def forward(self, x, edge_index, edge_attr=None, batch=None):
        # `edge_attr` is used as a dummy to check if the explainer passes
        # arguments in the right order.
        x = self.conv1(x, edge_index).relu()
        x = self.conv2(x, edge_index).relu()
        x = global_add_pool(x, batch)
        out_1 = self.lin(x).log_softmax(dim=1)
        out_2 = self.lin2(x).log_softmax(dim=1)
        return torch.stack([out_1, out_2], dim=0)


class GCN_graph_regression_single_output(torch.nn.Module):
    def __init__(self):
        super().__init__()
        self.conv1 = GCNConv(3, 16)
        self.conv2 = GCNConv(16, 16)
        self.lin = Linear(16, 1)

    def forward(self, x, edge_index, edge_attr=None, batch=None):
        # `edge_attr` is used as a dummy to check if the explainer passes
        # arguments in the right order.
        x = self.conv1(x, edge_index).relu()
        x = self.conv2(x, edge_index).relu()
        x = global_add_pool(x, batch)
        return self.lin(x)


class GCN_graph_regression_multi_output(torch.nn.Module):
    def __init__(self):
        super().__init__()
        self.conv1 = GCNConv(3, 16)
        self.conv2 = GCNConv(16, 16)
        self.lin = Linear(16, 7)

    def forward(self, x, edge_index, edge_attr=None, batch=None):
        # `edge_attr` is used as a dummy to check if the explainer passes
        # arguments in the right order.
        x = self.conv1(x, edge_index).relu()
        x = self.conv2(x, edge_index).relu()
        x = global_add_pool(x, batch)
        return self.lin(x)


def check_explanation(
    edge_mask_type: MaskType,
    node_mask_type: MaskType,
    x: Tensor,
    edge_index: Tensor,
    explanation: Explanation,
):
    if node_mask_type == MaskType.attributes:
        assert explanation.node_feat_mask.size() == x.size()
        assert explanation.node_feat_mask.min() >= 0
        assert explanation.node_feat_mask.max() <= 1
    elif node_mask_type == MaskType.object:
        assert explanation.node_mask.size() == (x.size(0), )
        assert explanation.node_mask.min() >= 0
        assert explanation.node_mask.max() <= 1
    elif node_mask_type == MaskType.common_attributes:
        assert explanation.node_feat_mask.size() == x.size()
        assert explanation.node_feat_mask.min() >= 0
        assert explanation.node_feat_mask.max() <= 1
        assert torch.allclose(explanation.node_feat_mask[0],
                              explanation.node_feat_mask[1])

    if edge_mask_type == MaskType.object:
        assert explanation.edge_mask.size() == (edge_index.size(1), )
        assert explanation.edge_mask.min() >= 0
        assert explanation.edge_mask.max() <= 1


node_mask_types = [
    MaskType.object,
    MaskType.common_attributes,
    MaskType.attributes,
]
edge_mask_types = [MaskType.object, None]
return_types_classification = ['log_probs', 'raw', 'probs']
return_types_regression = ['raw']

x = torch.randn(8, 3)
edge_index = torch.tensor([
    [0, 1, 1, 2, 2, 3, 3, 4, 4, 5, 5, 6, 6, 7],
    [1, 0, 2, 1, 3, 2, 4, 3, 5, 4, 6, 5, 7, 6],
])
edge_attr = torch.randn(edge_index.size(1), 2)


@pytest.mark.parametrize('edge_mask_type', edge_mask_types)
@pytest.mark.parametrize('node_mask_type', node_mask_types)
@pytest.mark.parametrize('Model', [
    GCN_node_classification_single_output, GCN_node_classification_multi_output
])
<<<<<<< HEAD
@pytest.mark.parametrize('explanation_type', ['model', 'phenomenon'])
@pytest.mark.parametrize('return_type', return_types_classification)
def test_gnn_explainer_with_meta_explainer_classification_node(
=======
@pytest.mark.parametrize("explanation_type", ['model', 'phenomenon'])
@pytest.mark.parametrize('return_type', return_types_classification)
@pytest.mark.parametrize('index', [None, 2, torch.arange(3)])
def test_gnn_explainer_classification_node(
>>>>>>> a8bfa49f
    edge_mask_type,
    node_mask_type,
    Model,
    explanation_type,
    return_type,
<<<<<<< HEAD
=======
    index,
>>>>>>> a8bfa49f
):
    model = Model()
    with torch.no_grad():
        out = model(x, edge_index).argmax(dim=-1)

    explainer = Explainer(
        model=model, algorithm=GNNExplainer(epochs=2),
        explainer_config=ExplainerConfig(
            explanation_type=explanation_type,
            node_mask_type=node_mask_type,
            edge_mask_type=edge_mask_type,
        ), model_config=ModelConfig(
            task_level='node',
            return_type=return_type,
            mode='classification',
        ))

    if isinstance(model, GCN_node_classification_multi_output):
        target_index = 0
    else:
        target_index = None

<<<<<<< HEAD
    explanation = explainer(x=x, edge_index=edge_index, target=out, index=2,
=======
    explanation = explainer(x, edge_index, target=out, index=index,
>>>>>>> a8bfa49f
                            target_index=target_index)

    check_explanation(edge_mask_type, node_mask_type, x, edge_index,
                      explanation)


@pytest.mark.parametrize('edge_mask_type', edge_mask_types)
@pytest.mark.parametrize('node_mask_type', node_mask_types)
<<<<<<< HEAD
@pytest.mark.parametrize(
    'Model',
    [GCN_node_regression_single_output, GCN_node_regression_multi_output])
@pytest.mark.parametrize('explanation_type', ['model', 'phenomenon'])
@pytest.mark.parametrize('return_type', return_types_regression)
def test_gnn_explainer_with_meta_explainer_regression_node(
    edge_mask_type,
    node_mask_type,
    Model,
    explanation_type,
    return_type,
):
=======
@pytest.mark.parametrize('Model', [
    GCN_regression_single_output,
    GCN_regression_multi_output,
])
@pytest.mark.parametrize('explanation_type', ['model', 'phenomenon'])
@pytest.mark.parametrize('return_type', return_types_regression)
@pytest.mark.parametrize('index', [None, 2, torch.arange(3)])
def test_gnn_explainer_regression_node(edge_mask_type, node_mask_type, Model,
                                       explanation_type, return_type, index):
>>>>>>> a8bfa49f
    model = Model()
    with torch.no_grad():
        out = model(x, edge_index)

    explainer = Explainer(
        model=model,
        algorithm=GNNExplainer(epochs=2),
        explainer_config=ExplainerConfig(
            explanation_type=explanation_type,
            node_mask_type=node_mask_type,
            edge_mask_type=edge_mask_type,
        ),
        model_config=ModelConfig(
            task_level='node',
            return_type=return_type,
            mode='regression',
        ),
    )

    if isinstance(model, GCN_node_regression_multi_output):
        target_index = 0
    else:
        target_index = None

    explanation = explainer(x=x, edge_index=edge_index, target=out,
                            index=index, target_index=target_index)

    check_explanation(edge_mask_type, node_mask_type, x, edge_index,
                      explanation)


@pytest.mark.parametrize('edge_mask_type', edge_mask_types)
@pytest.mark.parametrize('node_mask_type', node_mask_types)
<<<<<<< HEAD
@pytest.mark.parametrize('Model', [
    GCN_edge_classification_single_output, GCN_edge_classification_multi_output
])
@pytest.mark.parametrize('explanation_type', ['model', 'phenomenon'])
@pytest.mark.parametrize('return_type', return_types_classification)
def test_gnn_explainer_with_meta_explainer_classification_edge(
    edge_mask_type,
    node_mask_type,
    Model,
    explanation_type,
    return_type,
):
    model = Model()
    with torch.no_grad():
        out = model(x, edge_index, edge_attr).argmax(dim=-1)

    explainer = Explainer(
        model=model, algorithm=GNNExplainer(epochs=2),
        explainer_config=ExplainerConfig(
            explanation_type=explanation_type,
            node_mask_type=node_mask_type,
            edge_mask_type=edge_mask_type,
        ), model_config=ModelConfig(
            task_level='edge',
            return_type=return_type,
            mode='classification',
        ))

    if isinstance(model, GCN_edge_classification_multi_output):
        target_index = 0
    else:
        target_index = None

    explanation = explainer(x=x, edge_index=edge_index, target=out, index=0,
                            target_index=target_index)

    check_explanation(edge_mask_type, node_mask_type, x, edge_index,
                      explanation)


@pytest.mark.parametrize('edge_mask_type', edge_mask_types)
@pytest.mark.parametrize('node_mask_type', node_mask_types)
@pytest.mark.parametrize(
    'Model',
    [GCN_edge_regression_single_output, GCN_edge_regression_multi_output])
@pytest.mark.parametrize('explanation_type', ['model', 'phenomenon'])
@pytest.mark.parametrize('return_type', return_types_regression)
def test_gnn_explainer_with_meta_explainer_regression_edge(
    edge_mask_type,
    node_mask_type,
    Model,
    explanation_type,
    return_type,
):
    model = Model()
    with torch.no_grad():
        out = model(x, edge_index, edge_attr)

    explainer = Explainer(
        model=model, algorithm=GNNExplainer(epochs=2),
        explainer_config=ExplainerConfig(
            explanation_type=explanation_type,
            node_mask_type=node_mask_type,
            edge_mask_type=edge_mask_type,
        ), model_config=ModelConfig(
            task_level='edge',
            return_type=return_type,
            mode='regression',
        ))

    if isinstance(model, GCN_edge_regression_multi_output):
        target_index = 0
    else:
        target_index = None

    explanation = explainer(x=x, edge_index=edge_index, target=out, index=0,
                            target_index=target_index)

    check_explanation(edge_mask_type, node_mask_type, x, edge_index,
                      explanation)


@pytest.mark.parametrize('edge_mask_type', edge_mask_types)
@pytest.mark.parametrize('node_mask_type', node_mask_types)
=======
>>>>>>> a8bfa49f
@pytest.mark.parametrize('Model', [
    GCN_graph_classification_single_output,
    GCN_graph_classification_multi_output
])
@pytest.mark.parametrize('explanation_type', ['model', 'phenomenon'])
@pytest.mark.parametrize('return_type', return_types_classification)
def test_gnn_explainer_classification_graph(
    edge_mask_type,
    node_mask_type,
    Model,
    explanation_type,
    return_type,
):
    model = Model()
    with torch.no_grad():
        out = model(x, edge_index, edge_attr).argmax(dim=-1)

    explainer = Explainer(
        model=model, algorithm=GNNExplainer(epochs=2),
        explainer_config=ExplainerConfig(
            explanation_type=explanation_type,
            node_mask_type=node_mask_type,
            edge_mask_type=edge_mask_type,
        ), model_config=ModelConfig(
            task_level='graph',
            return_type=return_type,
            mode='classification',
        ))

    if isinstance(model, GCN_graph_classification_multi_output):
        target_index = 0
    else:
        target_index = None

    explanation = explainer(
        x=x,
        edge_index=edge_index,
        target=out,
        target_index=target_index,
        edge_attr=None,
        batch=None,
    )

    check_explanation(edge_mask_type, node_mask_type, x, edge_index,
                      explanation)


@pytest.mark.parametrize('edge_mask_type', edge_mask_types)
@pytest.mark.parametrize('node_mask_type', node_mask_types)
<<<<<<< HEAD
@pytest.mark.parametrize(
    'Model',
    [GCN_graph_regression_single_output, GCN_graph_regression_multi_output])
=======
@pytest.mark.parametrize('Model', [
    GNN_regression_single_output,
    GNN_regression_multi_output,
])
>>>>>>> a8bfa49f
@pytest.mark.parametrize('explanation_type', ['model', 'phenomenon'])
@pytest.mark.parametrize('return_type', return_types_regression)
def test_gnn_explainer_regression_graph(
    edge_mask_type,
    node_mask_type,
    Model,
    explanation_type,
    return_type,
):
    model = Model()
    with torch.no_grad():
        out = model(x, edge_index, edge_attr)

    explainer = Explainer(
        model=model, algorithm=GNNExplainer(epochs=2),
        explainer_config=ExplainerConfig(
            explanation_type=explanation_type,
            node_mask_type=node_mask_type,
            edge_mask_type=edge_mask_type,
        ), model_config=ModelConfig(
            task_level='graph',
            return_type=return_type,
            mode='regression',
        ))

    if isinstance(model, GCN_graph_regression_multi_output):
        target_index = 0
    else:
        target_index = None

    explanation = explainer(
        x=x,
        edge_index=edge_index,
        target=out,
        target_index=target_index,
        edge_attr=None,
        batch=None,
    )

    check_explanation(edge_mask_type, node_mask_type, x, edge_index,
                      explanation)<|MERGE_RESOLUTION|>--- conflicted
+++ resolved
@@ -261,25 +261,16 @@
 @pytest.mark.parametrize('Model', [
     GCN_node_classification_single_output, GCN_node_classification_multi_output
 ])
-<<<<<<< HEAD
-@pytest.mark.parametrize('explanation_type', ['model', 'phenomenon'])
-@pytest.mark.parametrize('return_type', return_types_classification)
-def test_gnn_explainer_with_meta_explainer_classification_node(
-=======
 @pytest.mark.parametrize("explanation_type", ['model', 'phenomenon'])
 @pytest.mark.parametrize('return_type', return_types_classification)
 @pytest.mark.parametrize('index', [None, 2, torch.arange(3)])
 def test_gnn_explainer_classification_node(
->>>>>>> a8bfa49f
     edge_mask_type,
     node_mask_type,
     Model,
     explanation_type,
     return_type,
-<<<<<<< HEAD
-=======
     index,
->>>>>>> a8bfa49f
 ):
     model = Model()
     with torch.no_grad():
@@ -302,11 +293,7 @@
     else:
         target_index = None
 
-<<<<<<< HEAD
-    explanation = explainer(x=x, edge_index=edge_index, target=out, index=2,
-=======
     explanation = explainer(x, edge_index, target=out, index=index,
->>>>>>> a8bfa49f
                             target_index=target_index)
 
     check_explanation(edge_mask_type, node_mask_type, x, edge_index,
@@ -315,30 +302,15 @@
 
 @pytest.mark.parametrize('edge_mask_type', edge_mask_types)
 @pytest.mark.parametrize('node_mask_type', node_mask_types)
-<<<<<<< HEAD
-@pytest.mark.parametrize(
-    'Model',
-    [GCN_node_regression_single_output, GCN_node_regression_multi_output])
-@pytest.mark.parametrize('explanation_type', ['model', 'phenomenon'])
-@pytest.mark.parametrize('return_type', return_types_regression)
-def test_gnn_explainer_with_meta_explainer_regression_node(
-    edge_mask_type,
-    node_mask_type,
-    Model,
-    explanation_type,
-    return_type,
-):
-=======
 @pytest.mark.parametrize('Model', [
-    GCN_regression_single_output,
-    GCN_regression_multi_output,
+    GCN_node_regression_single_output,
+    GCN_node_regression_multi_output,
 ])
 @pytest.mark.parametrize('explanation_type', ['model', 'phenomenon'])
 @pytest.mark.parametrize('return_type', return_types_regression)
 @pytest.mark.parametrize('index', [None, 2, torch.arange(3)])
 def test_gnn_explainer_regression_node(edge_mask_type, node_mask_type, Model,
                                        explanation_type, return_type, index):
->>>>>>> a8bfa49f
     model = Model()
     with torch.no_grad():
         out = model(x, edge_index)
@@ -372,13 +344,12 @@
 
 @pytest.mark.parametrize('edge_mask_type', edge_mask_types)
 @pytest.mark.parametrize('node_mask_type', node_mask_types)
-<<<<<<< HEAD
 @pytest.mark.parametrize('Model', [
     GCN_edge_classification_single_output, GCN_edge_classification_multi_output
 ])
 @pytest.mark.parametrize('explanation_type', ['model', 'phenomenon'])
 @pytest.mark.parametrize('return_type', return_types_classification)
-def test_gnn_explainer_with_meta_explainer_classification_edge(
+def test_gnn_explainer_classification_edge(
     edge_mask_type,
     node_mask_type,
     Model,
@@ -415,12 +386,13 @@
 
 @pytest.mark.parametrize('edge_mask_type', edge_mask_types)
 @pytest.mark.parametrize('node_mask_type', node_mask_types)
-@pytest.mark.parametrize(
-    'Model',
-    [GCN_edge_regression_single_output, GCN_edge_regression_multi_output])
+@pytest.mark.parametrize('Model', [
+    GCN_edge_regression_single_output,
+    GCN_edge_regression_multi_output,
+])
 @pytest.mark.parametrize('explanation_type', ['model', 'phenomenon'])
 @pytest.mark.parametrize('return_type', return_types_regression)
-def test_gnn_explainer_with_meta_explainer_regression_edge(
+def test_gnn_explainer_regression_edge(
     edge_mask_type,
     node_mask_type,
     Model,
@@ -457,15 +429,13 @@
 
 @pytest.mark.parametrize('edge_mask_type', edge_mask_types)
 @pytest.mark.parametrize('node_mask_type', node_mask_types)
-=======
->>>>>>> a8bfa49f
 @pytest.mark.parametrize('Model', [
     GCN_graph_classification_single_output,
     GCN_graph_classification_multi_output
 ])
 @pytest.mark.parametrize('explanation_type', ['model', 'phenomenon'])
 @pytest.mark.parametrize('return_type', return_types_classification)
-def test_gnn_explainer_classification_graph(
+def test_gnn_explainer_with_meta_explainer_classification_graph(
     edge_mask_type,
     node_mask_type,
     Model,
@@ -508,19 +478,12 @@
 
 @pytest.mark.parametrize('edge_mask_type', edge_mask_types)
 @pytest.mark.parametrize('node_mask_type', node_mask_types)
-<<<<<<< HEAD
 @pytest.mark.parametrize(
     'Model',
     [GCN_graph_regression_single_output, GCN_graph_regression_multi_output])
-=======
-@pytest.mark.parametrize('Model', [
-    GNN_regression_single_output,
-    GNN_regression_multi_output,
-])
->>>>>>> a8bfa49f
 @pytest.mark.parametrize('explanation_type', ['model', 'phenomenon'])
 @pytest.mark.parametrize('return_type', return_types_regression)
-def test_gnn_explainer_regression_graph(
+def test_gnn_explainer_with_meta_explainer_regression_graph(
     edge_mask_type,
     node_mask_type,
     Model,
