--- conflicted
+++ resolved
@@ -34,14 +34,11 @@
         if: steps.changed-files-specific.outputs.only_changed != 'true'
         uses: ./.github/actions/setup
         with:
-<<<<<<< HEAD
           python-version: 3.8
+          full_install: false
           cache: pip
           cache-dependency-path: |
             pyproject.toml
-=======
-          full_install: false
->>>>>>> 9bda455c
 
       - name: Install main package
         if: steps.changed-files-specific.outputs.only_changed != 'true'
