--- conflicted
+++ resolved
@@ -337,12 +337,9 @@
         help='Enable filter-per-worker feature of the dataloader.')
     add('--measure-load-time', action='store_true')
     add('--evaluate', action='store_true')
-<<<<<<< HEAD
+    add('--write-csv', action='store_true', help='Write benchmark data to csv')
     add('--trim', action='store_true',
         help="Use trim_to_layer utils function optimization")
-=======
-    add('--write-csv', action='store_true', help='Write benchmark data to csv')
->>>>>>> 06ac5a49
     args = argparser.parse_args()
 
     run(args)