--- conflicted
+++ resolved
@@ -11,11 +11,7 @@
     'pandas',
     'jinja2',
     'pyparsing',
-<<<<<<< HEAD
-    'yacs',
     'hydra-core',
-    'PyYAML',
-=======
     'scikit-learn',
     'googledrivedownloader',
 ]
@@ -39,7 +35,6 @@
 
 dev_requires = tests_require + [
     'pre-commit',
->>>>>>> 08e95c5b
 ]
 
 setup(
