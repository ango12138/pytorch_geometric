import copy
from typing import Any, Callable, Iterator, List, Optional, Tuple, Union

import torch
from torch import Tensor
from torch_scatter import scatter_min

<<<<<<< HEAD
from torch_geometric.data import Data, HeteroData, remote_backend
=======
from torch_geometric.data import Data, HeteroData, remote_backend_utils
>>>>>>> be471eeb
from torch_geometric.data.feature_store import FeatureStore
from torch_geometric.data.graph_store import GraphStore
from torch_geometric.loader.base import DataLoaderIterator
from torch_geometric.loader.neighbor_loader import NeighborSampler
from torch_geometric.loader.utils import (
    filter_custom_store,
    filter_data,
    filter_hetero_data,
)
from torch_geometric.typing import InputEdges, NumNeighbors, OptTensor


class LinkNeighborSampler(NeighborSampler):
    def __init__(
        self,
        data,
        *args,
        neg_sampling_ratio: float = 0.0,
        **kwargs,
    ):
        super().__init__(data, *args, **kwargs)
        self.neg_sampling_ratio = neg_sampling_ratio

        # TODO if self.edge_time is not None and
        # `src` or `dst` nodes don't have time attribute
        # i.e node_time_dict[input_type[0/-1]] doesn't exist
        # set it to largest representable torch.long.
        if self.data_cls == 'custom':
<<<<<<< HEAD
            feature_store, graph_store = data
            self.num_src_nodes, self.num_dst_nodes = remote_backend.num_nodes(
                feature_store, graph_store, self.input_type)
=======
            self.num_src_nodes, self.num_dst_nodes = \
                remote_backend_utils.num_nodes(*data, self.input_type)
>>>>>>> be471eeb

        elif issubclass(self.data_cls, Data):
            self.num_src_nodes = self.num_dst_nodes = data.num_nodes
        else:  # issubclass(self.data_cls, HeteroData):
            self.num_src_nodes = data[self.input_type[0]].num_nodes
            self.num_dst_nodes = data[self.input_type[-1]].num_nodes

    def _add_negative_samples(self, edge_label_index, edge_label,
                              edge_label_time):
        """Add negative samples and their `edge_label` and `edge_time`
        if `self.neg_sampling_ration>0`"""
        num_pos_edges = edge_label_index.size(1)
        num_neg_edges = int(num_pos_edges * self.neg_sampling_ratio)

        if num_neg_edges == 0:
            return edge_label_index, edge_label, edge_label_time

        neg_row = torch.randint(self.num_src_nodes, (num_neg_edges, ))
        neg_col = torch.randint(self.num_dst_nodes, (num_neg_edges, ))
        neg_edge_label_index = torch.stack([neg_row, neg_col], dim=0)

        if edge_label_time is not None:
            perm = torch.randperm(num_pos_edges)
            edge_label_time = torch.cat(
                [edge_label_time, edge_label_time[perm[:num_neg_edges]]])

        edge_label_index = torch.cat([
            edge_label_index,
            neg_edge_label_index,
        ], dim=1)

        pos_edge_label = edge_label + 1
        neg_edge_label = edge_label.new_zeros((num_neg_edges, ) +
                                              edge_label.size()[1:])

        edge_label = torch.cat([pos_edge_label, neg_edge_label], dim=0)

        return edge_label_index, edge_label, edge_label_time

    def _get_batch_node_time_dict(self, edge_label_index, edge_label_time):
        """For edges in a batch replace `src` and `dst` node times by the min
        across all edge times."""
        def update_time_(node_time_dict, index, node_type, num_nodes):
            node_time_dict[node_type] = node_time_dict[node_type].clone()
            node_time, _ = scatter_min(edge_label_time, index, dim=0,
                                       dim_size=num_nodes)
            # NOTE We assume that node_time is always less than edge_time.
            index_unique = index.unique()
            node_time_dict[node_type][index_unique] = node_time[index_unique]

        node_time_dict = copy.copy(self.node_time_dict)
        update_time_(node_time_dict, edge_label_index[0], self.input_type[0],
                     self.num_src_nodes)
        update_time_(node_time_dict, edge_label_index[1], self.input_type[-1],
                     self.num_dst_nodes)
        return node_time_dict

    def __call__(self, query: List[Tuple[Tensor]]):
        query = [torch.stack(s, dim=0) for s in zip(*query)]
        edge_label_index = torch.stack(query[:2], dim=0)
        edge_label = query[2]
        edge_label_time = query[3] if len(query) == 4 else None

        out = self._add_negative_samples(edge_label_index, edge_label,
                                         edge_label_time)
        edge_label_index, edge_label, edge_label_time = out

        orig_edge_label_index = edge_label_index
        if (self.data_cls == 'custom'
                or issubclass(self.data_cls, HeteroData)):
            if self.input_type[0] != self.input_type[-1]:
                query_src = edge_label_index[0]
                query_src, reverse_src = query_src.unique(return_inverse=True)
                query_dst = edge_label_index[1]
                query_dst, reverse_dst = query_dst.unique(return_inverse=True)
                edge_label_index = torch.stack([reverse_src, reverse_dst], 0)
                query_node_dict = {
                    self.input_type[0]: query_src,
                    self.input_type[-1]: query_dst,
                }
            else:  # Merge both source and destination node indices:
                query_nodes = edge_label_index.view(-1)
                query_nodes, reverse = query_nodes.unique(return_inverse=True)
                edge_label_index = reverse.view(2, -1)
                query_node_dict = {self.input_type[0]: query_nodes}
            node_time_dict = self.node_time_dict
            if edge_label_time is not None:
                node_time_dict = self._get_batch_node_time_dict(
                    orig_edge_label_index, edge_label_time)
            out = self._hetero_sparse_neighbor_sample(
                query_node_dict, node_time_dict=node_time_dict) + (
                    edge_label_index, edge_label, edge_label_time)
            return out

        elif issubclass(self.data_cls, Data):
            query_nodes = edge_label_index.view(-1)
            query_nodes, reverse = query_nodes.unique(return_inverse=True)
            edge_label_index = reverse.view(2, -1)
            return self._sparse_neighbor_sample(query_nodes) + (
                edge_label_index, edge_label)


class LinkNeighborLoader(torch.utils.data.DataLoader):
    r"""A link-based data loader derived as an extension of the node-based
    :class:`torch_geometric.loader.NeighborLoader`.
    This loader allows for mini-batch training of GNNs on large-scale graphs
    where full-batch training is not feasible.

    More specifically, this loader first selects a sample of edges from the
    set of input edges :obj:`edge_label_index` (which may or not be edges in
    the original graph) and then constructs a subgraph from all the nodes
    present in this list by sampling :obj:`num_neighbors` neighbors in each
    iteration.

    .. code-block:: python

        from torch_geometric.datasets import Planetoid
        from torch_geometric.loader import LinkNeighborLoader

        data = Planetoid(path, name='Cora')[0]

        loader = LinkNeighborLoader(
            data,
            # Sample 30 neighbors for each node for 2 iterations
            num_neighbors=[30] * 2,
            # Use a batch size of 128 for sampling training nodes
            batch_size=128,
            edge_label_index=data.edge_index,
        )

        sampled_data = next(iter(loader))
        print(sampled_data)
        >>> Data(x=[1368, 1433], edge_index=[2, 3103], y=[1368],
                 train_mask=[1368], val_mask=[1368], test_mask=[1368],
                 edge_label_index=[2, 128])

    It is additionally possible to provide edge labels for sampled edges, which
    are then added to the batch:

    .. code-block:: python

        loader = LinkNeighborLoader(
            data,
            num_neighbors=[30] * 2,
            batch_size=128,
            edge_label_index=data.edge_index,
            edge_label=torch.ones(data.edge_index.size(1))
        )

        sampled_data = next(iter(loader))
        print(sampled_data)
        >>> Data(x=[1368, 1433], edge_index=[2, 3103], y=[1368],
                 train_mask=[1368], val_mask=[1368], test_mask=[1368],
                 edge_label_index=[2, 128], edge_label=[128])

    The rest of the functionality mirrors that of
    :class:`~torch_geometric.loader.NeighborLoader`, including support for
    heterogenous graphs.

    .. note::
        :obj:`neg_sampling_ratio` is currently implemented in an approximate
        way, *i.e.* negative edges may contain false negatives.

    Args:
        data (torch_geometric.data.Data or torch_geometric.data.HeteroData):
            The :class:`~torch_geometric.data.Data` or
            :class:`~torch_geometric.data.HeteroData` graph object.
        num_neighbors (List[int] or Dict[Tuple[str, str, str], List[int]]): The
            number of neighbors to sample for each node in each iteration.
            In heterogeneous graphs, may also take in a dictionary denoting
            the amount of neighbors to sample for each individual edge type.
            If an entry is set to :obj:`-1`, all neighbors will be included.
        edge_label_index (Tensor or EdgeType or Tuple[EdgeType, Tensor]):
            The edge indices for which neighbors are sampled to create
            mini-batches.
            If set to :obj:`None`, all edges will be considered.
            In heterogeneous graphs, needs to be passed as a tuple that holds
            the edge type and corresponding edge indices.
            (default: :obj:`None`)
        edge_label (Tensor, optional): The labels of edge indices for
            which neighbors are sampled. Must be the same length as
            the :obj:`edge_label_index`. If set to :obj:`None` its set to
            `torch.zeros(...)` internally. (default: :obj:`None`)
        edge_label_time (Tensor, optional): The timestamps for edge indices
            for which neighbors are sampled. Must be the same length as
            :obj:`edge_label_index`. If set, temporal sampling will be
            used such that neighbors are guaranteed to fulfill temporal
            constraints, *i.e.*, neighbors have an earlier timestamp than
            the ouput edge. The :obj:`time_attr` needs to be set for this
            to work. (default: :obj:`None`)
        replace (bool, optional): If set to :obj:`True`, will sample with
            replacement. (default: :obj:`False`)
        directed (bool, optional): If set to :obj:`False`, will include all
            edges between all sampled nodes. (default: :obj:`True`)
        neg_sampling_ratio (float, optional): The ratio of sampled negative
            edges to the number of positive edges.
            If :obj:`neg_sampling_ratio > 0` and in case :obj:`edge_label`
            does not exist, it will be automatically created and represents a
            binary classification task (:obj:`1` = edge, :obj:`0` = no edge).
            If :obj:`neg_sampling_ratio > 0` and in case :obj:`edge_label`
            exists, it has to be a categorical label from :obj:`0` to
            :obj:`num_classes - 1`.
            After negative sampling, label :obj:`0` represents negative edges,
            and labels :obj:`1` to :obj:`num_classes` represent the labels of
            positive edges.
            Note that returned labels are of type :obj:`torch.float` for binary
            classification (to facilitate the ease-of-use of
            :meth:`F.binary_cross_entropy`) and of type
            :obj:`torch.long` for multi-class classification (to facilitate the
            ease-of-use of :meth:`F.cross_entropy`). (default: :obj:`0.0`).
        time_attr (str, optional): The name of the attribute that denotes
            timestamps for the nodes in the graph. Only used if
            :obj:`edge_label_time` is set. (default: :obj:`None`)
        transform (Callable, optional): A function/transform that takes in
            a sampled mini-batch and returns a transformed version.
            (default: :obj:`None`)
        is_sorted (bool, optional): If set to :obj:`True`, assumes that
            :obj:`edge_index` is sorted by column. This avoids internal
            re-sorting of the data and can improve runtime and memory
            efficiency. (default: :obj:`False`)
        filter_per_worker (bool, optional): If set to :obj:`True`, will filter
            the returning data in each worker's subprocess rather than in the
            main process.
            Setting this to :obj:`True` is generally not recommended:
            (1) it may result in too many open file handles,
            (2) it may slown down data loading,
            (3) it requires operating on CPU tensors.
            (default: :obj:`False`)
        **kwargs (optional): Additional arguments of
            :class:`torch.utils.data.DataLoader`, such as :obj:`batch_size`,
            :obj:`shuffle`, :obj:`drop_last` or :obj:`num_workers`.
    """
    def __init__(
        self,
        data: Union[Data, HeteroData, Tuple[FeatureStore, GraphStore]],
        num_neighbors: NumNeighbors,
        edge_label_index: InputEdges = None,
        edge_label: OptTensor = None,
        edge_label_time: OptTensor = None,
        replace: bool = False,
        directed: bool = True,
        neg_sampling_ratio: float = 0.0,
        time_attr: Optional[str] = None,
        transform: Callable = None,
        is_sorted: bool = False,
        filter_per_worker: bool = False,
        neighbor_sampler: Optional[LinkNeighborSampler] = None,
        **kwargs,
    ):
        # Remove for PyTorch Lightning:
        if 'dataset' in kwargs:
            del kwargs['dataset']
        if 'collate_fn' in kwargs:
            del kwargs['collate_fn']

        self.data = data

        # Save for PyTorch Lightning < 1.6:
        self.num_neighbors = num_neighbors
        self.edge_label = edge_label
        self.edge_label_index = edge_label_index
        self.edge_label_time = edge_label_time
        self.replace = replace
        self.directed = directed
        self.neg_sampling_ratio = neg_sampling_ratio
        self.transform = transform
        self.filter_per_worker = filter_per_worker
        self.neighbor_sampler = neighbor_sampler

        edge_type, edge_label_index = get_edge_label_index(
            data, edge_label_index)
        if edge_label is None:
            edge_label = torch.zeros(edge_label_index.size(1),
                                     device=edge_label_index.device)

        if (edge_label_time is None) != (time_attr is None):
            raise ValueError("`edge_label_time` is specified but `time_attr` "
                             "is `None` or vice-versa. Both arguments need to "
                             "be specified for temporal sampling")

        if neighbor_sampler is None:
            self.neighbor_sampler = LinkNeighborSampler(
                data,
                num_neighbors,
                replace,
                directed,
                input_type=edge_type,
                is_sorted=is_sorted,
                neg_sampling_ratio=self.neg_sampling_ratio,
                time_attr=time_attr,
                share_memory=kwargs.get('num_workers', 0) > 0,
            )

        super().__init__(
            Dataset(edge_label_index, edge_label, edge_label_time),
            collate_fn=self.collate_fn, **kwargs)

    def filter_fn(self, out: Any) -> Union[Data, HeteroData]:
        if isinstance(self.data, Data):
            (node, row, col, edge, edge_label_index, edge_label) = out
            data = filter_data(self.data, node, row, col, edge,
                               self.neighbor_sampler.perm)
            data.edge_label_index = edge_label_index
            data.edge_label = edge_label

        elif isinstance(self.data, HeteroData):
            (node_dict, row_dict, col_dict, edge_dict, edge_label_index,
             edge_label, edge_label_time) = out
            data = filter_hetero_data(self.data, node_dict, row_dict, col_dict,
                                      edge_dict,
                                      self.neighbor_sampler.perm_dict)
            edge_type = self.neighbor_sampler.input_type
            data[edge_type].edge_label_index = edge_label_index
            data[edge_type].edge_label = edge_label
            if edge_label_time is not None:
                data[edge_type].edge_label_time = edge_label_time
        else:
            (node_dict, row_dict, col_dict, edge_dict, edge_label_index,
             edge_label, edge_label_time) = out
            feature_store, graph_store = self.data
            data = filter_custom_store(feature_store, graph_store, node_dict,
                                       row_dict, col_dict, edge_dict)
            edge_type = self.neighbor_sampler.input_type
            data[edge_type].edge_label_index = edge_label_index
            data[edge_type].edge_label = edge_label
            if edge_label_time is None:
                data[edge_type].edge_label_time = edge_label_time

        return data if self.transform is None else self.transform(data)

    def collate_fn(self, index: Union[List[int], Tensor]) -> Any:
        out = self.neighbor_sampler(index)
        if self.filter_per_worker:
            # We execute `filter_fn` in the worker process.
            out = self.filter_fn(out)
        return out

    def _get_iterator(self) -> Iterator:
        if self.filter_per_worker:
            return super()._get_iterator()
        # We execute `filter_fn` in the main process.
        return DataLoaderIterator(super()._get_iterator(), self.filter_fn)

    def __repr__(self) -> str:
        return f'{self.__class__.__name__}()'


###############################################################################


class Dataset(torch.utils.data.Dataset):
    def __init__(self, edge_label_index: Tensor, edge_label: Tensor,
                 edge_label_time: OptTensor = None):
        self.edge_label_index = edge_label_index
        self.edge_label = edge_label
        self.edge_label_time = edge_label_time

    def __getitem__(self, idx: int) -> Tuple[int]:
        if self.edge_label_time is None:
            return (
                self.edge_label_index[0, idx],
                self.edge_label_index[1, idx],
                self.edge_label[idx],
            )
        else:
            return (
                self.edge_label_index[0, idx],
                self.edge_label_index[1, idx],
                self.edge_label[idx],
                self.edge_label_time[idx],
            )

    def __len__(self) -> int:
        return self.edge_label_index.size(1)


def get_edge_label_index(
    data: Union[Data, HeteroData, Tuple[FeatureStore, GraphStore]],
    edge_label_index: InputEdges,
) -> Tuple[Optional[str], Tensor]:
    edge_type = None
    if isinstance(data, Data):
        if edge_label_index is None:
            return None, data.edge_index
        return None, edge_label_index

    assert edge_label_index is not None
    assert isinstance(edge_label_index, (list, tuple))

    if isinstance(data, HeteroData):
        if isinstance(edge_label_index[0], str):
            edge_type = edge_label_index
            edge_type = data._to_canonical(*edge_type)
            assert edge_type in data.edge_types
            return edge_type, data[edge_type].edge_index

        assert len(edge_label_index) == 2

        edge_type, edge_label_index = edge_label_index
        edge_type = data._to_canonical(*edge_type)

        if edge_label_index is None:
            return edge_type, data[edge_type].edge_index

        return edge_type, edge_label_index

    else:  # Tuple[FeatureStore, GraphStore]
        _, graph_store = data

        # Need the edge index in COO for LinkNeighborLoader:
        def _get_edge_index(edge_type):
            row_dict, col_dict, _ = graph_store.coo([edge_type])
            row = list(row_dict.values())[0]
            col = list(col_dict.values())[0]
            return torch.stack((row, col), dim=0)

        if isinstance(edge_label_index[0], str):
            edge_type = edge_label_index
            return edge_type, _get_edge_index(edge_type)

        assert len(edge_label_index) == 2
        edge_type, edge_label_index = edge_label_index

        if edge_label_index is None:
            return edge_type, _get_edge_index(edge_type)

        return edge_type, edge_label_index<|MERGE_RESOLUTION|>--- conflicted
+++ resolved
@@ -5,11 +5,7 @@
 from torch import Tensor
 from torch_scatter import scatter_min
 
-<<<<<<< HEAD
-from torch_geometric.data import Data, HeteroData, remote_backend
-=======
 from torch_geometric.data import Data, HeteroData, remote_backend_utils
->>>>>>> be471eeb
 from torch_geometric.data.feature_store import FeatureStore
 from torch_geometric.data.graph_store import GraphStore
 from torch_geometric.loader.base import DataLoaderIterator
@@ -38,14 +34,8 @@
         # i.e node_time_dict[input_type[0/-1]] doesn't exist
         # set it to largest representable torch.long.
         if self.data_cls == 'custom':
-<<<<<<< HEAD
-            feature_store, graph_store = data
-            self.num_src_nodes, self.num_dst_nodes = remote_backend.num_nodes(
-                feature_store, graph_store, self.input_type)
-=======
             self.num_src_nodes, self.num_dst_nodes = \
                 remote_backend_utils.num_nodes(*data, self.input_type)
->>>>>>> be471eeb
 
         elif issubclass(self.data_cls, Data):
             self.num_src_nodes = self.num_dst_nodes = data.num_nodes
