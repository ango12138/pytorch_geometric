--- conflicted
+++ resolved
@@ -55,13 +55,7 @@
             )
             list_to_make_n_ids += [batch.neg_dst]
         n_id = torch.cat(list_to_make_n_ids).unique()
-<<<<<<< HEAD
         
         batch.n_id, batch.edge_index, batch.e_id = n_id, edge_index, e_id
-        
-=======
 
-        batch.assoc, batch.n_id, batch.edge_index, batch.e_id = self.assoc, n_id, edge_index, e_id
-
->>>>>>> cae76f87
         return batch