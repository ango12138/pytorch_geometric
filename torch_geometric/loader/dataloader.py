--- conflicted
+++ resolved
@@ -4,12 +4,8 @@
 import torch.utils.data
 from torch.utils.data.dataloader import default_collate
 
-<<<<<<< HEAD
 from torch_geometric.data import Dataset, Batch
 from torch_geometric.data.data import BaseData
-=======
-from torch_geometric.data import Batch, Data, Dataset, HeteroData
->>>>>>> 5a6af74f
 
 
 class Collater:
