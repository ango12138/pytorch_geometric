--- conflicted
+++ resolved
@@ -18,12 +18,9 @@
 from .neighbor_sampler import NeighborSampler
 from .imbalanced_sampler import ImbalancedSampler
 from .dynamic_batch_sampler import DynamicBatchSampler
-<<<<<<< HEAD
 from .ibmb_loader import IBMBBatchLoader, IBMBNodeLoader
-=======
 from .prefetch import PrefetchLoader
 from .mixin import AffinityMixin
->>>>>>> 32a76cb9
 
 __all__ = classes = [
     'DataLoader',
@@ -47,13 +44,10 @@
     'NeighborSampler',
     'ImbalancedSampler',
     'DynamicBatchSampler',
-<<<<<<< HEAD
     'IBMBBatchLoader',
     'IBMBNodeLoader',
-=======
     'PrefetchLoader',
     'AffinityMixin',
->>>>>>> 32a76cb9
 ]
 
 RandomNodeSampler = deprecated(
