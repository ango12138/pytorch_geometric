import glob
import logging
import os
from contextlib import contextmanager
from typing import Any, Dict, List, Optional, Union

import psutil
import torch

from torch_geometric.data.hetero_data import HeteroData


def get_numa_nodes_cores() -> Dict[str, Any]:
    """Parses numa nodes information into a dictionary.

    ..code-block::

        {<node_id>: [(<core_id>, [<sibling_thread_id_0>, <sibling_thread_id_1>
        ...]), ...], ...}

        # For example:
        {0: [(0, [0, 4]), (1, [1, 5])], 1: [(2, [2, 6]), (3, [3, 7])]}

    If not available, returns an empty dictionary.
    """
    numa_node_paths = glob.glob('/sys/devices/system/node/node[0-9]*')

    if not numa_node_paths:
        return {}

    nodes = {}
    try:
        for node_path in numa_node_paths:
            numa_node_id = int(osp.basename(node_path)[4:])

            thread_siblings = {}
            for cpu_dir in glob.glob(os.path.join(node_path, 'cpu[0-9]*')):
                cpu_id = int(os.path.basename(cpu_dir)[3:])
                if cpu_id > 0:
                    with open(
                        os.path.join(cpu_dir, 'online')
                    ) as core_online_file:
                        core_online = int(
                            core_online_file.read().splitlines()[0]
                        )
                else:
                    core_online = 1  # cpu0 is always online (special case)
                if core_online == 1:
                    with open(
                        os.path.join(cpu_dir, 'topology', 'core_id')
                    ) as core_id_file:
                        core_id = int(core_id_file.read().strip())
                        if core_id in thread_siblings:
                            thread_siblings[core_id].append(cpu_id)
                        else:
                            thread_siblings[core_id] = [cpu_id]

            nodes[numa_node_id] = sorted(
                [(k, sorted(v)) for k, v in thread_siblings.items()]
            )

    except (OSError, ValueError, IndexError, IOError):
        Warning('Failed to read NUMA info')
        return {}

    return nodes


class WorkerInitWrapper:
    r"""Wraps the :attr:`worker_init_fn` argument for
    :class:`torch.utils.data.DataLoader` workers.
    """

    def __init__(self, func):
        self.func = func

    def __call__(self, worker_id):
        if self.func is not None:
            self.func(worker_id)


class MemMixin:
    r"""A context manager to enable logging of dataloder workers
    memory consumption.
    """

    def mem_init_fn(self, worker_id):
        proc = psutil.Process(os.getpid())
        logging.debug(
<<<<<<< HEAD
            f"worker {worker_id} PID-{proc.pid} is using "
            f"{round((proc.memory_info().rss / 1024 ** 2),2)} MB of memory"
=======
            f"Worker {worker_id} process is using {round((psutil.Process(                os.getpid()).memory_info().rss / 1024 ** 2),2)} MB of memory"
>>>>>>> 17dbc497
        )
        # Chain init_fn's
        self.worker_init_fn_old(worker_id)

    @contextmanager
    def enable_memory_log(self):
        self.worker_init_fn_old = WorkerInitWrapper(self.worker_init_fn)
        try:
            self.worker_init_fn = self.mem_init_fn
            yield
        finally:
            self.worker_init_fn = self.worker_init_fn_old


class MultithreadMixin:
    r"""A context manager to enable multithreading in dataloader workers.
    It changes the default value of threads used in the sampler from 1 to `worker_threads`.
    """

    def mt_init_fn(self, worker_id):
        try:
            torch.set_num_threads(int(self.worker_threads))
        except IndexError:
            raise ValueError(f"Cannot set multithreading for {worker_id}")
        # Chain init_fn's
        self.worker_init_fn_old(worker_id)

    @contextmanager
    def enable_multithreading(
        self,
        worker_threads: Optional[int] = None,
    ):
        r"""Enables multithreading in worker subprocess.

        Args:
            worker_threads ([int], optional): Number of cores for sampling.
            By defualt it uses half of all avaialbe CPU cores
            (default: : `torch.get_num_threads() / 2`)

        .. code-block:: python
        def run():
            loader = NeigborLoader(data, num_workers=3)
            with loader.enable_multithreading(10):
                for batch in loader:
                    pass
        if if __name__ == '__main__':
            torch.set_start_method('spawn')
            run()
        """
        if worker_threads:
            self.worker_threads = worker_threads
        else:
            self.worker_threads = int(
                torch.get_num_threads() / self.num_workers
            )

        self.worker_init_fn_old = WorkerInitWrapper(self.worker_init_fn)

        if not self.num_workers > 0:
            raise ValueError(
                f"'enable_multithread_sampling' should be used with at least one "
                f"worker (got {self.num_workers})"
            )
        if worker_threads > torch.get_num_threads():
            raise ValueError(
                f"'worker_threads' should be smaller than the total available "
                f"number of threads (max is {torch.get_num_threads()} "
                f"got {worker_threads})"
            )
        if torch.multiprocessing.get_context()._name != 'spawn':
            raise ValueError(
                f"'enable_multithread_sampling' can only be used with 'spawn' multiprocessing context "
                f"(got {torch.multiprocessing.get_context()._name})"
            )

        try:
            self.worker_init_fn = self.mt_init_fn
            logging.debug(
                f"Using {self.worker_threads} threads in each sampling worker"
            )
            yield
        finally:
            self.worker_init_fn = self.worker_init_fn_old


class AffinityMixin:
    r"""A context manager to enable CPU affinity for data loader workers
    (only used when running on CPU devices).

    Affinitization places data loader workers threads on specific CPU cores.
    In effect, it allows for more efficient local memory allocation and reduces
    remote memory calls.
    Every time a process or thread moves from one core to another, registers
    and caches need to be flushed and reloaded.
    This can become very costly if it happens often, and our threads may also
    no longer be close to their data, or be able to share data in a cache.

    See `here <https://pytorch-geometric.readthedocs.io/en/latest/advanced/
    cpu_affinity.html>`__ for the accompanying tutorial.

    .. warning::

        To correctly affinitize compute threads (*i.e.* with KMP_AFFINITY),
        please make sure that you exclude :obj:`loader_cores` from the
        list of cores available for the main process.
        This will cause core oversubsription and exacerbate performance.

    .. code-block:: python
        loader = NeigborLoader(data, num_workers=3)
        with loader.enable_cpu_affinity(loader_cores=[0, 1, 2]):
            for batch in loader:
                pass
    """

    def aff_init_fn(self, worker_id):
        try:
            worker_cores = self.loader_cores[worker_id]
            if not isinstance(worker_cores, List):
                worker_cores = [worker_cores]

            if torch.multiprocessing.get_context()._name == 'spawn':
                torch.set_num_threads(len(worker_cores))

            psutil.Process().cpu_affinity(worker_cores)

        except IndexError:
            raise ValueError(
                f"Cannot use CPU affinity for worker ID "
                f"{worker_id} on CPU {self.loader_cores}"
            )

        # Chain init_fn's:
        self.worker_init_fn_old(worker_id)

    @contextmanager
    def enable_cpu_affinity(
        self,
        loader_cores: Optional[Union[List[List[int]], List[int]]] = None,
    ):
        r"""Enables CPU affinity.

        Args:
            loader_cores ([int], optional): List of CPU cores to which data
                loader workers should affinitize to.
                By default, it will affinitize to numa0 cores. If used with 'spawn' multiprocessing context, it will automatically enable multithreading and use multiple cores per eachg sampler.
        """
        if not self.num_workers > 0:
            raise ValueError(
                f"'enable_cpu_affinity' should be used with at least one "
                f"worker (got {self.num_workers})"
            )
        if loader_cores and len(loader_cores) != self.num_workers:
            raise ValueError(
                f"The number of loader cores (got {len(loader_cores)}) "
                f"in 'enable_cpu_affinity' should match with the number "
                f"of workers (got {self.num_workers})"
            )
        if isinstance(self.data, HeteroData):
            raise UserWarning(
                f"Due to conflicting parallelization methods it is not advised "
                f"to use affinitization with hetero datasets. "
                f"Use `enable_multithreading` for better performance. "
            )

        self.worker_init_fn_old = WorkerInitWrapper(self.worker_init_fn)
        self.loader_cores = loader_cores[:] if loader_cores else None
        if loader_cores is None:
            numa_info = get_numa_nodes_cores()

            if numa_info and len(numa_info[0]) > self.num_workers:
                # Take one thread per each node 0 core:
                node0_cores = [cpus[0] for core_id, cpus in numa_info[0]]
                node0_cores.sort()
            else:
                node0_cores = list(range(psutil.cpu_count(logical=False)))

            if len(node0_cores) < self.num_workers:
                raise ValueError(
                    f"More workers (got {self.num_workers}) than available "
                    f"cores (got {len(node0_cores)})"
                )

            # Set default loader core IDs:
            if torch.multiprocessing.get_context()._name == 'spawn':
                work_thread_pool = int(len(node0_cores) / self.num_workers)
                self.loader_cores = [
                    list(
                        range(work_thread_pool * i, work_thread_pool * (i + 1))
                    )
                    for i in range(self.num_workers)
                ]
            else:
                self.loader_cores = node0_cores[: self.num_workers]
        try:
            # Set CPU affinity for dataloader:
            self.worker_init_fn = self.aff_init_fn
            logging.debug(
                f"{self.num_workers} data loader workers are "
                f"assigned to CPUs {loader_cores}"
            )
            yield
        finally:
            self.worker_init_fn = self.worker_init_fn_old<|MERGE_RESOLUTION|>--- conflicted
+++ resolved
@@ -87,12 +87,8 @@
     def mem_init_fn(self, worker_id):
         proc = psutil.Process(os.getpid())
         logging.debug(
-<<<<<<< HEAD
             f"worker {worker_id} PID-{proc.pid} is using "
             f"{round((proc.memory_info().rss / 1024 ** 2),2)} MB of memory"
-=======
-            f"Worker {worker_id} process is using {round((psutil.Process(                os.getpid()).memory_info().rss / 1024 ** 2),2)} MB of memory"
->>>>>>> 17dbc497
         )
         # Chain init_fn's
         self.worker_init_fn_old(worker_id)
