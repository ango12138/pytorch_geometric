from typing import Optional

import torch


class FLAGCallback:
<<<<<<< HEAD
    """
    Base class for callbacks to use in order to hook into the various stages
    of the model training with the
    `FLAG data augmentation strategy
    <https://github.com/pyg-team/pytorch_geometric/blob/master/
    torch_geometric/contrib/flag/flag.py>`_.

    To create a custom callback, subclass
    `torch_geometric.contrib.flag.FLAGCallback` and override the method
    associated with the stage of interest.
    """
    def on_ascent_step_begin(self, step_index: int,
                             loss: Optional[torch.nn.Module]):
        """
        Called at the start of an ascent step.

        Subclasses should override for any actions to run. This function
        should only be called during TRAIN mode.

        Args:
            step_index (int): The index of step.
            loss (Optional[torch.nn.Module]): The loss before the ascent
                step. Will be None before the first ascent step.
        """
        pass

    def on_ascent_step_end(self, step_index: int, loss: torch.nn.Module,
                           perturb_data: torch.nn.Parameter):
        """
        Called at the end of an ascent step.

        Subclasses should override for any actions to run. This function
        should only be called during TRAIN mode.

        Args:
            step_index (int): The index of step.
            loss (torch.nn.Module): The loss after the ascent step.
            perturb_data (torch.nn.Parameter): The tensor containing the input
                perturbations after the ascent step.
        """
        pass

    def on_optimizer_step_begin(self, loss: torch.nn.Module):
        """
        Called at the start of an optimizer step.

        Subclasses should override for any actions to run. This function
        should only be called during TRAIN mode.

        Args:
            loss (torch.nn.Module): The loss after the ascent step.
        """
        pass

    def on_optimizer_step_end(self, loss: torch.nn.Module):
        """
        Called at the end of an optimizer step.

        Subclasses should override for any actions to run. This function
        should only be called during TRAIN mode.

        Args:
            loss (torch.nn.Module): The loss after the ascent step.
        """
        pass
=======
    def on_ascent_step_begin(self, step_index, loss):
        pass

    def on_ascent_step_end(self, step_index, loss, perturb_data):
        pass

    def on_optimizer_step_begin(self, loss):
        pass

    def on_optimizer_step_end(self, loss):
        pass


class FLAGLossHistoryCallback(FLAGCallback):
    def __init__(self):
        self.loss_history = []

    def on_ascent_step_end(self, step_index, loss, perturb_data):
        self.loss_history.append(loss)


class FLAGPerturbHistoryCallback(FLAGCallback):
    def __init__(self):
        self.perturb_history = []

    def on_ascent_step_end(self, step_index, loss, perturb_data):
        self.perturb_history.append(perturb_data.cpu().detach().numpy())
>>>>>>> fe2b97f7
<|MERGE_RESOLUTION|>--- conflicted
+++ resolved
@@ -4,7 +4,6 @@
 
 
 class FLAGCallback:
-<<<<<<< HEAD
     """
     Base class for callbacks to use in order to hook into the various stages
     of the model training with the
@@ -70,32 +69,47 @@
             loss (torch.nn.Module): The loss after the ascent step.
         """
         pass
-=======
-    def on_ascent_step_begin(self, step_index, loss):
-        pass
-
-    def on_ascent_step_end(self, step_index, loss, perturb_data):
-        pass
-
-    def on_optimizer_step_begin(self, loss):
-        pass
-
-    def on_optimizer_step_end(self, loss):
-        pass
 
 
 class FLAGLossHistoryCallback(FLAGCallback):
+    """
+    Callback that collects the loss metric from each step.
+    """
     def __init__(self):
         self.loss_history = []
 
-    def on_ascent_step_end(self, step_index, loss, perturb_data):
+    def on_ascent_step_end(self, step_index: int, loss: torch.nn.Module,
+                           perturb_data: torch.nn.Parameter):
+        """
+        Called at the end of an ascent step. Appends the loss from the
+        previous step to the loss_history.
+
+        Args:
+            step_index (int): The index of step.
+            loss (torch.nn.Module): The loss after the ascent step.
+            perturb_data (torch.nn.Parameter): The tensor containing the input
+                perturbations after the ascent step.
+        """
         self.loss_history.append(loss)
 
 
 class FLAGPerturbHistoryCallback(FLAGCallback):
+    """
+    Callback that collects the perturbation from each step.
+    """
     def __init__(self):
         self.perturb_history = []
 
-    def on_ascent_step_end(self, step_index, loss, perturb_data):
-        self.perturb_history.append(perturb_data.cpu().detach().numpy())
->>>>>>> fe2b97f7
+    def on_ascent_step_end(self, step_index: int, loss: torch.nn.Module,
+                           perturb_data: torch.nn.Parameter):
+        """
+        Called at the end of an ascent step. Appends the perturbation from the
+        previous step to the perturb_history.
+
+        Args:
+            step_index (int): The index of step.
+            loss (torch.nn.Module): The loss after the ascent step.
+            perturb_data (torch.nn.Parameter): The tensor containing the input
+                perturbations after the ascent step.
+        """
+        self.perturb_history.append(perturb_data.cpu().detach().numpy())