from typing import Optional, Tuple

import torch
from torch import Tensor

from torch_geometric.experimental import (
    disable_dynamic_shapes,
    is_experimental_mode_enabled,
)
from torch_geometric.utils import scatter


<<<<<<< HEAD
@torch.jit._overload
def to_dense_batch(x, batch, fill_value, max_num_nodes, batch_size):  # noqa
    # type: (Tensor, Optional[Tensor], Optional[float], Optional[int], Optional[int]) -> Tuple[Tensor, Tensor]  # noqa
    pass


@torch.jit._overload
def to_dense_batch(x, batch, fill_value, max_num_nodes, batch_size):  # noqa
    # type: (Tensor, Optional[Tensor], Tensor, Optional[int], Optional[int]) -> Tuple[Tensor, Tensor]  # noqa
    pass


@disable_dynamic_shapes(required_args=["batch_size", "max_num_nodes"])
def to_dense_batch(  # noqa
=======
def to_dense_batch(
>>>>>>> 1e57a6c6
    x: Tensor,
    batch: Optional[Tensor] = None,
    fill_value: float = 0.0,
    max_num_nodes: Optional[int] = None,
    batch_size: Optional[int] = None,
) -> Tuple[Tensor, Tensor]:
    r"""Given a sparse batch of node features
    :math:`\mathbf{X} \in \mathbb{R}^{(N_1 + \ldots + N_B) \times F}` (with
    :math:`N_i` indicating the number of nodes in graph :math:`i`), creates a
    dense node feature tensor
    :math:`\mathbf{X} \in \mathbb{R}^{B \times N_{\max} \times F}` (with
    :math:`N_{\max} = \max_i^B N_i`).
    In addition, a mask of shape :math:`\mathbf{M} \in \{ 0, 1 \}^{B \times
    N_{\max}}` is returned, holding information about the existence of
    fake-nodes in the dense representation.

    Args:
        x (Tensor): Node feature matrix
            :math:`\mathbf{X} \in \mathbb{R}^{(N_1 + \ldots + N_B) \times F}`.
        batch (LongTensor, optional): Batch vector
            :math:`\mathbf{b} \in {\{ 0, \ldots, B-1\}}^N`, which assigns each
            node to a specific example. Must be ordered. (default: :obj:`None`)
        fill_value (float, optional): The value for invalid entries in the
            resulting dense output tensor. (default: :obj:`0`)
        max_num_nodes (int, optional): The size of the output node dimension.
            (default: :obj:`None`)
        batch_size (int, optional) The batch size. (default: :obj:`None`)

    :rtype: (:class:`Tensor`, :class:`BoolTensor`)

    Examples:

        >>> x = torch.arange(12).view(6, 2)
        >>> x
        tensor([[ 0,  1],
                [ 2,  3],
                [ 4,  5],
                [ 6,  7],
                [ 8,  9],
                [10, 11]])

        >>> out, mask = to_dense_batch(x)
        >>> mask
        tensor([[True, True, True, True, True, True]])

        >>> batch = torch.tensor([0, 0, 1, 2, 2, 2])
        >>> out, mask = to_dense_batch(x, batch)
        >>> out
        tensor([[[ 0,  1],
                [ 2,  3],
                [ 0,  0]],
                [[ 4,  5],
                [ 0,  0],
                [ 0,  0]],
                [[ 6,  7],
                [ 8,  9],
                [10, 11]]])
        >>> mask
        tensor([[ True,  True, False],
                [ True, False, False],
                [ True,  True,  True]])

        >>> out, mask = to_dense_batch(x, batch, max_num_nodes=4)
        >>> out
        tensor([[[ 0,  1],
                [ 2,  3],
                [ 0,  0],
                [ 0,  0]],
                [[ 4,  5],
                [ 0,  0],
                [ 0,  0],
                [ 0,  0]],
                [[ 6,  7],
                [ 8,  9],
                [10, 11],
                [ 0,  0]]])

        >>> mask
        tensor([[ True,  True, False, False],
                [ True, False, False, False],
                [ True,  True,  True, False]])
    """
    fill_value = 0.0 if fill_value is None else fill_value

    if batch is None and max_num_nodes is None:
        mask = torch.ones(1, x.size(0), dtype=torch.bool, device=x.device)
        return x.unsqueeze(0), mask

    if batch is None:
        batch = x.new_zeros(x.size(0), dtype=torch.long)

    if batch_size is None:
        batch_size = int(batch.max()) + 1

    num_nodes = scatter(batch.new_ones(x.size(0)), batch, dim=0,
                        dim_size=batch_size, reduce='sum')
    cum_nodes = torch.cat([batch.new_zeros(1), num_nodes.cumsum(dim=0)])

    filter_nodes = False
    dynamic_shapes_disabled = is_experimental_mode_enabled(
        "disable_dynamic_shapes")

    if max_num_nodes is None:
        max_num_nodes = int(num_nodes.max())
    elif not dynamic_shapes_disabled and num_nodes.max() > max_num_nodes:
        filter_nodes = True

    tmp = torch.arange(batch.size(0), device=x.device) - cum_nodes[batch]
    idx = tmp + (batch * max_num_nodes)
    if filter_nodes:
        mask = tmp < max_num_nodes
        x, idx = x[mask], idx[mask]

    size = [batch_size * max_num_nodes] + list(x.size())[1:]
    out = x.new_full(size, fill_value)
    out[idx] = x
    out = out.view([batch_size, max_num_nodes] + list(x.size())[1:])

    mask = torch.zeros(batch_size * max_num_nodes, dtype=torch.bool,
                       device=x.device)
    mask[idx] = 1
    mask = mask.view(batch_size, max_num_nodes)

    return out, mask<|MERGE_RESOLUTION|>--- conflicted
+++ resolved
@@ -10,24 +10,8 @@
 from torch_geometric.utils import scatter
 
 
-<<<<<<< HEAD
-@torch.jit._overload
-def to_dense_batch(x, batch, fill_value, max_num_nodes, batch_size):  # noqa
-    # type: (Tensor, Optional[Tensor], Optional[float], Optional[int], Optional[int]) -> Tuple[Tensor, Tensor]  # noqa
-    pass
-
-
-@torch.jit._overload
-def to_dense_batch(x, batch, fill_value, max_num_nodes, batch_size):  # noqa
-    # type: (Tensor, Optional[Tensor], Tensor, Optional[int], Optional[int]) -> Tuple[Tensor, Tensor]  # noqa
-    pass
-
-
 @disable_dynamic_shapes(required_args=["batch_size", "max_num_nodes"])
-def to_dense_batch(  # noqa
-=======
 def to_dense_batch(
->>>>>>> 1e57a6c6
     x: Tensor,
     batch: Optional[Tensor] = None,
     fill_value: float = 0.0,
