--- conflicted
+++ resolved
@@ -1,11 +1,8 @@
 from .degree import degree
 from .softmax import softmax
-<<<<<<< HEAD
 from .dropout import dropout_adj, dropout_node
-=======
 from .dropout import dropout_adj, dropout_node, dropout_edge, dropout_path
 from .augmentation import shuffle_node, mask_feature, add_random_edge
->>>>>>> 753d1e6f
 from .sort_edge_index import sort_edge_index
 from .coalesce import coalesce
 from .undirected import is_undirected, to_undirected
@@ -44,10 +41,6 @@
 __all__ = [
     'degree',
     'softmax',
-<<<<<<< HEAD
-    'dropout_adj',
-    'dropout_node',
-=======
     'dropout_node',
     'dropout_edge',
     'dropout_path',
@@ -55,7 +48,6 @@
     'shuffle_node',
     'mask_feature',
     'add_random_edge',
->>>>>>> 753d1e6f
     'sort_edge_index',
     'coalesce',
     'is_undirected',
