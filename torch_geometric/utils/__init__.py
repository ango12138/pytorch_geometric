--- conflicted
+++ resolved
@@ -11,11 +11,8 @@
 from .subgraph import get_num_hops, subgraph, k_hop_subgraph
 from .homophily import homophily
 from .get_laplacian import get_laplacian
-<<<<<<< HEAD
 from .get_mesh_laplacian import get_mesh_laplacian
-=======
 from .mask import index_to_mask
->>>>>>> 4557254c
 from .to_dense_batch import to_dense_batch
 from .to_dense_adj import to_dense_adj
 from .sparse import dense_to_sparse
@@ -57,11 +54,8 @@
     'k_hop_subgraph',
     'homophily',
     'get_laplacian',
-<<<<<<< HEAD
     'get_mesh_laplacian',
-=======
     'index_to_mask',
->>>>>>> 4557254c
     'to_dense_batch',
     'to_dense_adj',
     'dense_to_sparse',
