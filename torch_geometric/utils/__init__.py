--- conflicted
+++ resolved
@@ -131,11 +131,7 @@
     'trim_to_layer',
     'train_test_split_edges',
     'to_dgl',
-<<<<<<< HEAD
-    'from_dgl'
-=======
     'from_dgl',
->>>>>>> 3223c31e
 ]
 
 # `structured_negative_sampling_feasible` is a long name and thus destroys the
