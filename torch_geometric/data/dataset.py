import copy
import os
import os.path as osp
import re
import sys
import warnings
from abc import ABC, abstractmethod
from collections.abc import Sequence
from typing import Any, Callable, List, Optional, Tuple, Union

import numpy as np
import torch.utils.data
from torch import Tensor

from torch_geometric.data.data import BaseData
<<<<<<< HEAD
=======
from torch_geometric.data.makedirs import makedirs
from torch_geometric.io import fs
>>>>>>> 4d3b9a43

IndexType = Union[slice, Tensor, np.ndarray, Sequence]


class Dataset(torch.utils.data.Dataset, ABC):
    r"""Dataset base class for creating graph datasets.
    See `here <https://pytorch-geometric.readthedocs.io/en/latest/tutorial/
    create_dataset.html>`__ for the accompanying tutorial.

    Args:
        root (str, optional): Root directory where the dataset should be saved.
            (optional: :obj:`None`)
        transform (callable, optional): A function/transform that takes in a
            :class:`~torch_geometric.data.Data` or
            :class:`~torch_geometric.data.HeteroData` object and returns a
            transformed version.
            The data object will be transformed before every access.
            (default: :obj:`None`)
        pre_transform (callable, optional): A function/transform that takes in
            a :class:`~torch_geometric.data.Data` or
            :class:`~torch_geometric.data.HeteroData` object and returns a
            transformed version.
            The data object will be transformed before being saved to disk.
            (default: :obj:`None`)
        pre_filter (callable, optional): A function that takes in a
            :class:`~torch_geometric.data.Data` or
            :class:`~torch_geometric.data.HeteroData` object and returns a
            boolean value, indicating whether the data object should be
            included in the final dataset. (default: :obj:`None`)
        log (bool, optional): Whether to print any console output while
            downloading and processing the dataset. (default: :obj:`True`)
        force_reload (bool, optional): Whether to re-process the dataset.
            (default: :obj:`False`)
    """
    @property
    def raw_file_names(self) -> Union[str, List[str], Tuple]:
        r"""The name of the files in the :obj:`self.raw_dir` folder that must
        be present in order to skip downloading.
        """
        raise NotImplementedError

    @property
    def processed_file_names(self) -> Union[str, List[str], Tuple]:
        r"""The name of the files in the :obj:`self.processed_dir` folder that
        must be present in order to skip processing.
        """
        raise NotImplementedError

    def download(self):
        r"""Downloads the dataset to the :obj:`self.raw_dir` folder."""
        raise NotImplementedError

    def process(self):
        r"""Processes the dataset to the :obj:`self.processed_dir` folder."""
        raise NotImplementedError

    @abstractmethod
    def len(self) -> int:
        r"""Returns the number of data objects stored in the dataset."""
        raise NotImplementedError

    @abstractmethod
    def get(self, idx: int) -> BaseData:
        r"""Gets the data object at index :obj:`idx`."""
        raise NotImplementedError

    def __init__(
        self,
        root: Optional[str] = None,
        transform: Optional[Callable] = None,
        pre_transform: Optional[Callable] = None,
        pre_filter: Optional[Callable] = None,
        log: bool = True,
        force_reload: bool = False,
    ):
        super().__init__()

        if isinstance(root, str):
            root = osp.expanduser(fs.normpath(root))

        self.root = root
        self.transform = transform
        self.pre_transform = pre_transform
        self.pre_filter = pre_filter
        self.log = log
        self._indices: Optional[Sequence] = None
        self.force_reload = force_reload

        if self.has_download:
            self._download()

        if self.has_process:
            self._process()

    def indices(self) -> Sequence:
        return range(self.len()) if self._indices is None else self._indices

    @property
    def raw_dir(self) -> str:
        return osp.join(self.root, 'raw')

    @property
    def processed_dir(self) -> str:
        return osp.join(self.root, 'processed')

    @property
    def num_node_features(self) -> int:
        r"""Returns the number of features per node in the dataset."""
        data = self[0]
        # Do not fill cache for `InMemoryDataset`:
        if hasattr(self, '_data_list') and self._data_list is not None:
            self._data_list[0] = None
        data = data[0] if isinstance(data, tuple) else data
        if hasattr(data, 'num_node_features'):
            return data.num_node_features
        raise AttributeError(f"'{data.__class__.__name__}' object has no "
                             f"attribute 'num_node_features'")

    @property
    def num_features(self) -> int:
        r"""Returns the number of features per node in the dataset.
        Alias for :py:attr:`~num_node_features`.
        """
        return self.num_node_features

    @property
    def num_edge_features(self) -> int:
        r"""Returns the number of features per edge in the dataset."""
        data = self[0]
        # Do not fill cache for `InMemoryDataset`:
        if hasattr(self, '_data_list') and self._data_list is not None:
            self._data_list[0] = None
        data = data[0] if isinstance(data, tuple) else data
        if hasattr(data, 'num_edge_features'):
            return data.num_edge_features
        raise AttributeError(f"'{data.__class__.__name__}' object has no "
                             f"attribute 'num_edge_features'")

    def _infer_num_classes(self, y: Optional[Tensor]) -> int:
        if y is None:
            return 0
        elif y.numel() == y.size(0) and not torch.is_floating_point(y):
            return int(y.max()) + 1
        elif y.numel() == y.size(0) and torch.is_floating_point(y):
            return torch.unique(y).numel()
        else:
            return y.size(-1)

    @property
    def num_classes(self) -> int:
        r"""Returns the number of classes in the dataset."""
        # We iterate over the dataset and collect all labels to determine the
        # maximum number of classes. Importantly, in rare cases, `__getitem__`
        # may produce a tuple of data objects (e.g., when used in combination
        # with `RandomLinkSplit`, so we take care of this case here as well:
        data_list = _get_flattened_data_list([data for data in self])
        y = torch.cat([data.y for data in data_list if 'y' in data], dim=0)

        # Do not fill cache for `InMemoryDataset`:
        if hasattr(self, '_data_list') and self._data_list is not None:
            self._data_list = self.len() * [None]
        return self._infer_num_classes(y)

    @property
    def raw_paths(self) -> List[str]:
        r"""The absolute filepaths that must be present in order to skip
        downloading.
        """
        files = self.raw_file_names
        # Prevent a common source of error in which `file_names` are not
        # defined as a property.
        if isinstance(files, Callable):
            files = files()
        return [osp.join(self.raw_dir, f) for f in to_list(files)]

    @property
    def processed_paths(self) -> List[str]:
        r"""The absolute filepaths that must be present in order to skip
        processing.
        """
        files = self.processed_file_names
        # Prevent a common source of error in which `file_names` are not
        # defined as a property.
        if isinstance(files, Callable):
            files = files()
        return [osp.join(self.processed_dir, f) for f in to_list(files)]

    @property
    def has_download(self) -> bool:
        r"""Checks whether the dataset defines a :meth:`download` method."""
        return overrides_method(self.__class__, 'download')

    def _download(self):
        if files_exist(self.raw_paths):  # pragma: no cover
            return

        os.makedirs(self.raw_dir, exist_ok=True)
        self.download()

    @property
    def has_process(self) -> bool:
        r"""Checks whether the dataset defines a :meth:`process` method."""
        return overrides_method(self.__class__, 'process')

    def _process(self):
        f = osp.join(self.processed_dir, 'pre_transform.pt')
        if osp.exists(f) and torch.load(f) != _repr(self.pre_transform):
            warnings.warn(
                "The `pre_transform` argument differs from the one used in "
                "the pre-processed version of this dataset. If you want to "
                "make use of another pre-processing technique, pass "
                "`force_reload=True` explicitly to reload the dataset.")

        f = osp.join(self.processed_dir, 'pre_filter.pt')
        if osp.exists(f) and torch.load(f) != _repr(self.pre_filter):
            warnings.warn(
                "The `pre_filter` argument differs from the one used in "
                "the pre-processed version of this dataset. If you want to "
                "make use of another pre-fitering technique, pass "
                "`force_reload=True` explicitly to reload the dataset.")

        if not self.force_reload and files_exist(self.processed_paths):
            return

        if self.log and 'pytest' not in sys.modules:
            print('Processing...', file=sys.stderr)

        os.makedirs(self.processed_dir, exist_ok=True)
        self.process()

        path = osp.join(self.processed_dir, 'pre_transform.pt')
        fs.torch_save(_repr(self.pre_transform), path)
        path = osp.join(self.processed_dir, 'pre_filter.pt')
        fs.torch_save(_repr(self.pre_filter), path)

        if self.log and 'pytest' not in sys.modules:
            print('Done!', file=sys.stderr)

    def __len__(self) -> int:
        r"""The number of examples in the dataset."""
        return len(self.indices())

    def __getitem__(
        self,
        idx: Union[int, np.integer, IndexType],
    ) -> Union['Dataset', BaseData]:
        r"""In case :obj:`idx` is of type integer, will return the data object
        at index :obj:`idx` (and transforms it in case :obj:`transform` is
        present).
        In case :obj:`idx` is a slicing object, *e.g.*, :obj:`[2:5]`, a list, a
        tuple, or a :obj:`torch.Tensor` or :obj:`np.ndarray` of type long or
        bool, will return a subset of the dataset at the specified indices.
        """
        if (isinstance(idx, (int, np.integer))
                or (isinstance(idx, Tensor) and idx.dim() == 0)
                or (isinstance(idx, np.ndarray) and np.isscalar(idx))):

            data = self.get(self.indices()[idx])
            data = data if self.transform is None else self.transform(data)
            return data

        else:
            return self.index_select(idx)

    def index_select(self, idx: IndexType) -> 'Dataset':
        r"""Creates a subset of the dataset from specified indices :obj:`idx`.
        Indices :obj:`idx` can be a slicing object, *e.g.*, :obj:`[2:5]`, a
        list, a tuple, or a :obj:`torch.Tensor` or :obj:`np.ndarray` of type
        long or bool.
        """
        indices = self.indices()

        if isinstance(idx, slice):
            start, stop, step = idx.start, idx.stop, idx.step
            # Allow floating-point slicing, e.g., dataset[:0.9]
            if isinstance(start, float):
                start = round(start * len(self))
            if isinstance(stop, float):
                stop = round(stop * len(self))
            idx = slice(start, stop, step)

            indices = indices[idx]

        elif isinstance(idx, Tensor) and idx.dtype == torch.long:
            return self.index_select(idx.flatten().tolist())

        elif isinstance(idx, Tensor) and idx.dtype == torch.bool:
            idx = idx.flatten().nonzero(as_tuple=False)
            return self.index_select(idx.flatten().tolist())

        elif isinstance(idx, np.ndarray) and idx.dtype == np.int64:
            return self.index_select(idx.flatten().tolist())

        elif isinstance(idx, np.ndarray) and idx.dtype == bool:
            idx = idx.flatten().nonzero()[0]
            return self.index_select(idx.flatten().tolist())

        elif isinstance(idx, Sequence) and not isinstance(idx, str):
            indices = [indices[i] for i in idx]

        else:
            raise IndexError(
                f"Only slices (':'), list, tuples, torch.tensor and "
                f"np.ndarray of dtype long or bool are valid indices (got "
                f"'{type(idx).__name__}')")

        dataset = copy.copy(self)
        dataset._indices = indices
        return dataset

    def shuffle(
        self,
        return_perm: bool = False,
    ) -> Union['Dataset', Tuple['Dataset', Tensor]]:
        r"""Randomly shuffles the examples in the dataset.

        Args:
            return_perm (bool, optional): If set to :obj:`True`, will also
                return the random permutation used to shuffle the dataset.
                (default: :obj:`False`)
        """
        perm = torch.randperm(len(self))
        dataset = self.index_select(perm)
        return (dataset, perm) if return_perm is True else dataset

    def __repr__(self) -> str:
        arg_repr = str(len(self)) if len(self) > 1 else ''
        return f'{self.__class__.__name__}({arg_repr})'

    def get_summary(self):
        r"""Collects summary statistics for the dataset."""
        from torch_geometric.data.summary import Summary
        return Summary.from_dataset(self)

    def print_summary(self):  # pragma: no cover
        r"""Prints summary statistics of the dataset to the console."""
        print(str(self.get_summary()))

    def to_datapipe(self):
        r"""Converts the dataset into a :class:`torch.utils.data.DataPipe`.

        The returned instance can then be used with :pyg:`PyG's` built-in
        :class:`DataPipes` for baching graphs as follows:

        .. code-block:: python

            from torch_geometric.datasets import QM9

            dp = QM9(root='./data/QM9/').to_datapipe()
            dp = dp.batch_graphs(batch_size=2, drop_last=True)

            for batch in dp:
                pass

        See the `PyTorch tutorial
        <https://pytorch.org/data/main/tutorial.html>`_ for further background
        on DataPipes.
        """
        from torch_geometric.data.datapipes import DatasetAdapter

        return DatasetAdapter(self)


def overrides_method(cls, method_name: str):
    from torch_geometric.data import InMemoryDataset

    if method_name in cls.__dict__:
        return True

    out = False
    for base in cls.__bases__:
        if base != Dataset and base != InMemoryDataset:
            out |= overrides_method(base, method_name)
    return out


def to_list(value: Any) -> Sequence:
    if isinstance(value, Sequence) and not isinstance(value, str):
        return value
    else:
        return [value]


def files_exist(files: List[str]) -> bool:
    # NOTE: We return `False` in case `files` is empty, leading to a
    # re-processing of files on every instantiation.
    return len(files) != 0 and all([osp.exists(f) for f in files])


def _repr(obj: Any) -> str:
    if obj is None:
        return 'None'
    return re.sub('(<.*?)\\s.*(>)', r'\1\2', str(obj))


def _get_flattened_data_list(data_list: List[Any]) -> List[BaseData]:
    outs: List[BaseData] = []
    for data in data_list:
        if isinstance(data, BaseData):
            outs.append(data)
        elif isinstance(data, (tuple, list)):
            outs.extend(_get_flattened_data_list(data))
        elif isinstance(data, dict):
            outs.extend(_get_flattened_data_list(data.values()))
    return outs<|MERGE_RESOLUTION|>--- conflicted
+++ resolved
@@ -13,11 +13,7 @@
 from torch import Tensor
 
 from torch_geometric.data.data import BaseData
-<<<<<<< HEAD
-=======
-from torch_geometric.data.makedirs import makedirs
 from torch_geometric.io import fs
->>>>>>> 4d3b9a43
 
 IndexType = Union[slice, Tensor, np.ndarray, Sequence]
 
