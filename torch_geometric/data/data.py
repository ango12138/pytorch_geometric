--- conflicted
+++ resolved
@@ -19,8 +19,8 @@
 from torch_sparse import SparseTensor
 
 from torch_geometric.data.feature_store import (
+    FeatureTensorType,
     FeatureStore,
-<<<<<<< HEAD
     TensorAttr,
     _field_status,
 )
@@ -29,12 +29,7 @@
     EdgeLayout,
     MaterializedGraph,
 )
-=======
-    FeatureTensorType,
-    TensorAttr,
-    _field_status,
-)
->>>>>>> 4b30b6db
+
 from torch_geometric.data.storage import (
     BaseStorage,
     EdgeStorage,
@@ -333,11 +328,7 @@
         super().__init__(None, attr_name, index)
 
 
-<<<<<<< HEAD
 class Data(BaseData, FeatureStore, MaterializedGraph):
-=======
-class Data(BaseData, FeatureStore):
->>>>>>> 4b30b6db
     r"""A data object describing a homogeneous graph.
     The data object can hold node-level, link-level and graph-level attributes.
     In general, :class:`~torch_geometric.data.Data` tries to mimic the
@@ -387,11 +378,7 @@
                  pos: OptTensor = None, **kwargs):
         # `Data` doesn't support group_name, so we need to adjust `TensorAttr`
         # accordingly here to avoid requiring `group_name` to be set:
-<<<<<<< HEAD
-        super(Data, self).__init__(tensor_attr_cls=DataTensorAttr)
-=======
-        super().__init__(attr_cls=DataTensorAttr)
->>>>>>> 4b30b6db
+        super().__init__(tensor_attr_cls=DataTensorAttr)
 
         self.__dict__['_store'] = GlobalStorage(_parent=self)
 
@@ -739,17 +726,11 @@
             return self.face.size(self.__cat_dim__('face', self.face))
         return None
 
-<<<<<<< HEAD
-    # FeatureStore interface ##################################################
-
-    def items(self):
-=======
     # FeatureStore interface ###########################################
 
     def items(self):
         r"""Returns an `ItemsView` over the stored attributes in the `Data`
         object."""
->>>>>>> 4b30b6db
         return self._store.items()
 
     def _put_tensor(self, tensor: FeatureTensorType, attr: TensorAttr) -> bool:
@@ -786,7 +767,6 @@
     def __len__(self) -> int:
         return BaseData.__len__(self)
 
-<<<<<<< HEAD
     # MaterializedGraph interface #############################################
 
     def _layout_to_attr_name(self, layout: EdgeLayout) -> str:
@@ -805,8 +785,6 @@
         return getattr(self._store,
                        self._layout_to_attr_name(edge_attr.layout))
 
-=======
->>>>>>> 4b30b6db
 
 ###############################################################################
 
