--- conflicted
+++ resolved
@@ -9,14 +9,9 @@
 from torch_geometric.data import Data, Dataset, HeteroData
 from torch_geometric.data.feature_store import FeatureStore
 from torch_geometric.data.graph_store import GraphStore
-<<<<<<< HEAD
 from torch_geometric.loader import RandomNodeSampler
-from torch_geometric.loader.dataloader import DataLoader
-from torch_geometric.loader.link_neighbor_loader import (
-=======
 from torch_geometric.loader import (
     LinkLoader,
->>>>>>> fc5c2550
     LinkNeighborLoader,
     NeighborLoader,
     NodeLoader,
@@ -222,6 +217,7 @@
 
 
 # TODO explicitly support Tuple[FeatureStore, GraphStore]
+# TODO unify loaders and samplers
 class LightningNodeData(LightningDataModule):
     r"""Converts a :class:`~torch_geometric.data.Data` or
     :class:`~torch_geometric.data.HeteroData` object into a
@@ -277,14 +273,13 @@
             :obj:`pred_idx`, or :obj:`pred_index` attributes.
             (default: :obj:`None`)
         loader (str): The scalability technique to use (:obj:`"full"`,
-<<<<<<< HEAD
-            :obj:`"neighbor"`) or a custom :obj:`"torch.utils.data.DataLoader"`. (default: :obj:`"neighbor"`)
-=======
             :obj:`"neighbor"`). (default: :obj:`"neighbor"`)
+        custom_loader (DataLoader, optional): A custom loader object to
+            generate mini-batches. If set, will ignore the :obj:`loader`
+            option. (default: :obj:`None`)
         node_sampler (BaseSampler, optional): A custom sampler object to
             generate mini-batches. If set, will ignore the :obj:`loader`
             option. (default: :obj:`None`)
->>>>>>> fc5c2550
         batch_size (int, optional): How many samples per batch to load.
             (default: :obj:`1`)
         num_workers: How many subprocesses to use for data loading.
@@ -300,24 +295,22 @@
         input_val_nodes: InputNodes = None,
         input_test_nodes: InputNodes = None,
         input_pred_nodes: InputNodes = None,
-<<<<<<< HEAD
-        loader: Union[str, torch.utils.data.DataLoader] = "neighbor",
-=======
         loader: str = "neighbor",
+        custom_loader: Optional[DataLoader] = None,
         node_sampler: Optional[BaseSampler] = None,
->>>>>>> fc5c2550
         batch_size: int = 1,
         num_workers: int = 0,
         **kwargs,
     ):
-        if node_sampler is not None:
-            loader = 'custom'
-
-<<<<<<< HEAD
-        assert loader in ['full', 'neighbor'] or issubclass(loader, torch.utils.data.DataLoader)
-=======
-        assert loader in ['full', 'neighbor', 'custom']
->>>>>>> fc5c2550
+        if node_sampler is not None and custom_loader is not None:
+            raise ValueError("Sampler and loader object given. Please choose either a loader or a sampler.")
+        elif node_sampler is not None:
+            loader = 'custom_sampler'
+        elif custom_loader is not None:
+            loader = "custom_loader"
+            self.custom_loader = custom_loader
+
+        assert loader in ['full', 'neighbor', 'custom_sampler', 'custom_loader']
 
         if input_train_nodes is None:
             input_train_nodes = infer_input(data, split='train')
@@ -383,17 +376,9 @@
                 share_memory=num_workers > 0,
                 **sampler_kwargs,
             )
-<<<<<<< HEAD
-=======
         elif node_sampler is not None:
             # TODO Consider renaming to `self.node_sampler`
             self.neighbor_sampler = node_sampler
-
-        self.input_train_nodes = input_train_nodes
-        self.input_val_nodes = input_val_nodes
-        self.input_test_nodes = input_test_nodes
-        self.input_pred_nodes = input_pred_nodes
->>>>>>> fc5c2550
 
     def prepare_data(self):
         """"""
@@ -430,7 +415,7 @@
                 **kwargs,
             )
 
-        if self.loader == 'neighbor':
+        elif self.loader == 'neighbor':
             return NeighborLoader(
                 self.data,
                 neighbor_sampler=self.neighbor_sampler,
@@ -438,7 +423,7 @@
                 **kwargs,
             )
 
-        if self.loader == 'custom':
+        elif self.loader == 'custom_sampler':
             return NodeLoader(
                 self.data,
                 node_sampler=self.neighbor_sampler,
@@ -446,10 +431,10 @@
                 **kwargs,
             )
 
-        if issubclass(self.loader, torch.utils.data.DataLoader):
-            if issubclass(self.loader, RandomNodeSampler):
+        elif self.loader == 'custom_loader':
+            if issubclass(self.custom_loader, RandomNodeSampler):
                 kwargs.pop("batch_size", None)
-            return self.loader(self.data, **kwargs)
+            return self.custom_loader(self.data, **kwargs)
 
         raise NotImplementedError
 
@@ -458,6 +443,7 @@
         return f'{self.__class__.__name__}({kwargs})'
 
 
+# TODO unify loaders and samplers
 class LightningLinkData(LightningDataModule):
     r"""Converts a :class:`~torch_geometric.data.Data` or
     :class:`~torch_geometric.data.HeteroData` object into a
@@ -516,14 +502,13 @@
         input_pred_time (Tensor, optional): The timestamp
             of prediction edges. (default: :obj:`None`)
         loader (str): The scalability technique to use (:obj:`"full"`,
-<<<<<<< HEAD
-            :obj:`"neighbor"`)  or a custom :obj:`"torch.utils.data.DataLoader"`. (default: :obj:`"neighbor"`)
-=======
             :obj:`"neighbor"`). (default: :obj:`"neighbor"`)
+        custom_loader (DataLoader, optional): A custom loader object to
+            generate mini-batches. If set, will ignore the :obj:`loader`
+            option. (default: :obj:`None`)
         link_sampler (BaseSampler, optional): A custom sampler object to
             generate mini-batches. If set, will ignore the :obj:`loader`
             option. (default: :obj:`None`)
->>>>>>> fc5c2550
         batch_size (int, optional): How many samples per batch to load.
             (default: :obj:`1`)
         num_workers: How many subprocesses to use for data loading.
@@ -544,24 +529,25 @@
         input_test_edges: InputEdges = None,
         input_test_labels: Tensor = None,
         input_test_time: Tensor = None,
-<<<<<<< HEAD
         input_pred_edges: InputEdges = None,
         input_pred_labels: Tensor = None,
         input_pred_time: Tensor = None,
-        loader: Union[str, torch.utils.data.DataLoader] = "neighbor",
-=======
         loader: str = "neighbor",
+        custom_loader: Optional[DataLoader] = None,
         link_sampler: Optional[BaseSampler] = None,
->>>>>>> fc5c2550
         batch_size: int = 1,
         num_workers: int = 0,
         **kwargs,
     ):
-        if link_sampler is not None:
-            loader = 'custom'
-
-<<<<<<< HEAD
-        assert loader in ['full', 'neighbor', 'link_neighbor'] or issubclass(loader, torch.utils.data.DataLoader)
+        if link_sampler is not None and custom_loader is not None:
+            raise ValueError("Sampler and loader object given. Please choose either a loader or a sampler.")
+        elif link_sampler is not None:
+            loader = 'custom_sampler'
+        elif custom_loader is not None:
+            loader = "custom_loader"
+            self.custom_loader = custom_loader
+
+        assert loader in ['full', 'neighbor', 'link_neighbor', 'custom_sampler', 'custom_loader']
 
         if input_train_edges is None:
             input_train_edges = infer_input(data, split='train', input_type="edge_index")
@@ -596,9 +582,6 @@
             input_pred_labels = infer_input(data, split="pred", input_type="label")
         if input_pred_time is None:
             input_pred_time = infer_input(data, split="pred", input_type="time")
-=======
-        assert loader in ['full', 'neighbor', 'link_neighbor', 'custom']
->>>>>>> fc5c2550
 
         if input_train_edges is None:
             raise ValueError(f"No input edges found")
@@ -652,22 +635,9 @@
                 share_memory=num_workers > 0,
                 **sampler_kwargs,
             )
-<<<<<<< HEAD
-=======
         elif link_sampler is not None:
             # TODO Consider renaming to `self.link_sampler`
             self.neighbor_sampler = link_sampler
-
-        self.input_train_edges = input_train_edges
-        self.input_train_labels = input_train_labels
-        self.input_train_time = input_train_time
-        self.input_val_edges = input_val_edges
-        self.input_val_labels = input_val_labels
-        self.input_val_time = input_val_time
-        self.input_test_edges = input_test_edges
-        self.input_test_labels = input_test_labels
-        self.input_test_time = input_test_time
->>>>>>> fc5c2550
 
     def prepare_data(self):
         """"""
@@ -714,33 +684,28 @@
                 **kwargs,
             )
 
-        if self.loader in ['neighbor', 'link_neighbor']:
+        elif self.loader in ['neighbor', 'link_neighbor']:
             return LinkNeighborLoader(
                 self.data,
                 neighbor_sampler=self.neighbor_sampler,
                 edge_label_index=input_edges,
                 edge_label=input_labels,
                 edge_label_time=input_time,
+                neg_sampling_ratio=neg_sampling_ratio,
                 **kwargs,
             )
 
-        if self.loader == 'custom':
+        elif self.loader == 'custom_sampler':
             return LinkLoader(
                 self.data,
                 link_sampler=self.neighbor_sampler,
                 edge_label_index=input_edges,
                 edge_label=input_labels,
                 edge_label_time=input_time,
-<<<<<<< HEAD
-                neighbor_sampler=self.neighbor_sampler,
-                neg_sampling_ratio=neg_sampling_ratio,
-=======
->>>>>>> fc5c2550
                 **kwargs,
             )
-
-        if issubclass(self.loader, torch.utils.data.DataLoader):
-            return self.loader(self.data, **kwargs)
+        elif self.loader == 'custom_loader':
+            return self.custom_loader(self.data, **kwargs)
 
         raise NotImplementedError
 
