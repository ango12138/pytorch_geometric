--- conflicted
+++ resolved
@@ -24,13 +24,10 @@
         else:
             name = f'{base_cls.__name__}{cls.__name__}'
 
-<<<<<<< HEAD
-=======
             # NOTE `MetaResolver` is necessary to resolve metaclass conflict
             # problems between `DynamicInheritance` and the metaclass of
             # `base_cls`. In particular, it creates a new common metaclass
             # from the defined metaclasses.
->>>>>>> 4b30b6db
             class MetaResolver(type(cls), type(base_cls)):
                 pass
 
