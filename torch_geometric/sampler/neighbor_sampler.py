--- conflicted
+++ resolved
@@ -310,30 +310,7 @@
                 colptrs = list(self.colptr_dict.values())
                 dtype = colptrs[0].dtype if len(colptrs) > 0 else torch.int64
                 seed = {k: v.to(dtype) for k, v in seed.items()}
-<<<<<<< HEAD
                 
-=======
-
-                def check_temporal():
-                    for k, edge_type_ in enumerate(self.colptr_dict.keys()):
-                        # print('edge_type = ',edge_type_)
-                        colptr = self.colptr_dict[edge_type_]
-                        row = self.row_dict[edge_type_]
-                        for i in range(self.num_nodes[self.node_types[k]]):
-                            col_start = colptr[i]
-                            col_end = colptr[i + 1]
-                            # print(f'node = {i}')
-                            # print('col_start = ', col_start)
-                            # print('col_end = ', col_end)
-                            for j in range(col_start, col_end - 1):
-                                # print(self.edge_time[edge_type_][j], ' ', self.edge_time[edge_type_][j+1])
-                                # print(f'col={i}, row={j}')
-                                assert self.edge_time[edge_type_][
-                                    j] <= self.edge_time[edge_type_][j + 1]
-
-                #check_temporal()
-                # start_time = time_measure.time()
->>>>>>> 73b907da
                 args = (
                     self.node_types,
                     self.edge_types,
