--- conflicted
+++ resolved
@@ -71,15 +71,6 @@
 
             self.node_time: Optional[Tensor] = None
             self.edge_time: Optional[Tensor] = None
-<<<<<<< HEAD
-            if time_attr is not None and temporal_entity == 'node':
-                self.node_time = data[time_attr]
-            elif time_attr is not None and temporal_entity == 'edge':
-                self.edge_time = data[time_attr]
-                assert len(self.edge_time) == data.edge_index.size(1), \
-                    "Number of elements in data.edge_index and \
-                    self.edge_time are unequal"
-=======
 
             if time_attr is not None:
                 if data.is_node_attr(time_attr):
@@ -90,7 +81,6 @@
                     raise ValueError(
                         f"The time attribute '{time_attr}' is neither a "
                         f"node-level or edge-level attribute")
->>>>>>> 6c6a57b1
 
             # Convert the graph data into CSC format for sampling:
             self.colptr, self.row, self.perm = to_csc(
@@ -118,17 +108,6 @@
 
             self.node_time: Optional[Dict[NodeType, Tensor]] = None
             self.edge_time: Optional[Dict[EdgeType, Tensor]] = None
-<<<<<<< HEAD
-            if time_attr is not None and temporal_entity == 'node':
-                self.node_time = data.collect(time_attr)
-            elif time_attr is not None and temporal_entity == 'edge':
-                self.edge_time = data.collect(time_attr)
-                for edge_ in self.edge_types:
-                    assert len(self.edge_time[edge_]) == \
-                        data[edge_].edge_index.size(1), \
-                        "Number of elements in edge_index \
-                        and edge_time are unequal"
-=======
 
             if time_attr is not None:
                 is_node_level_time = is_edge_level_time = False
@@ -154,7 +133,6 @@
                     self.node_time = data.collect(time_attr)
                 else:
                     self.edge_time = data.collect(time_attr)
->>>>>>> 6c6a57b1
 
             # Conversion to/from C++ string type: Since C++ cannot take
             # dictionaries with tuples as key as input, edge type triplets need
@@ -378,11 +356,6 @@
                     seed,
                     self.num_neighbors.get_mapped_values(self.edge_types),
                     self.node_time,
-<<<<<<< HEAD
-                    self.edge_time,
-                    seed_time,
-=======
->>>>>>> 6c6a57b1
                 )
                 if torch_geometric.typing.WITH_EDGE_TIME_NEIGHBOR_SAMPLE:
                     args += (self.edge_time, )
@@ -464,11 +437,6 @@
                     seed.to(self.colptr.dtype),
                     self.num_neighbors.get_mapped_values(),
                     self.node_time,
-<<<<<<< HEAD
-                    self.edge_time,
-                    seed_time,
-=======
->>>>>>> 6c6a57b1
                 )
                 if torch_geometric.typing.WITH_EDGE_TIME_NEIGHBOR_SAMPLE:
                     args += (self.edge_time, )
