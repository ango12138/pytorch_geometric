from typing import Dict, List, Tuple

import numpy as np

try:
    import pandas as pd
    from pandas import DataFrame as df
    WITH_PANDAS = True
except ImportError as e:  # noqa
    df = None
    WITH_PANDAS = False
import torch
import torch.nn.functional as F

try:
    from pcst_fast import pcst_fast
    WITH_PCST = True
except ImportError as e:  # noqa
    WITH_PCST = False
from torch.utils.data import DataLoader
from tqdm import tqdm

try:
    from transformers import AutoModel, AutoTokenizer
    WITH_TRANSFORMERS = True
except ImportError as e:  # noqa
    WITH_TRANSFORMERS = False
try:
    import datasets
    WITH_DATASETS = True
except ImportError as e:  # noqa
    WITH_DATASETS = False

from torch_geometric.data import Data, InMemoryDataset


def retrieval_via_pcst(graph: Data, q_emb: torch.Tensor, textual_nodes: df,
                       textual_edges: df, topk: int = 3, topk_e: int = 3,
                       cost_e: float = 0.5) -> Tuple[Data, str]:
    # from original G-Retriever work
<<<<<<< HEAD
    # https://arxiv.org/abs/2402.07630
=======
    w  # https://arxiv.org/abs/2402.07630
>>>>>>> 7e549090
    c = 0.01
    if len(textual_nodes) == 0 or len(textual_edges) == 0:
        desc = textual_nodes.to_csv(index=False) + "\n" + textual_edges.to_csv(
            index=False, columns=["src", "edge_attr", "dst"])
        graph = Data(x=graph.x, edge_index=graph.edge_index,
                     edge_attr=graph.edge_attr, num_nodes=graph.num_nodes)
        return graph, desc

    root = -1  # unrooted
    num_clusters = 1
    pruning = "gw"
    verbosity_level = 0
    if topk > 0:
        n_prizes = torch.nn.CosineSimilarity(dim=-1)(q_emb, graph.x)
        topk = min(topk, graph.num_nodes)
        _, topk_n_indices = torch.topk(n_prizes, topk, largest=True)

        n_prizes = torch.zeros_like(n_prizes)
        n_prizes[topk_n_indices] = torch.arange(topk, 0, -1).float()
    else:
        n_prizes = torch.zeros(graph.num_nodes)

    if topk_e > 0:
        e_prizes = torch.nn.CosineSimilarity(dim=-1)(q_emb, graph.edge_attr)
        topk_e = min(topk_e, e_prizes.unique().size(0))

        topk_e_values, _ = torch.topk(e_prizes.unique(), topk_e, largest=True)
        e_prizes[e_prizes < topk_e_values[-1]] = 0.0
        last_topk_e_value = topk_e
        for k in range(topk_e):
            indices = e_prizes == topk_e_values[k]
            value = min((topk_e - k) / sum(indices), last_topk_e_value - c)
            e_prizes[indices] = value
            last_topk_e_value = value
        # cost_e = max(min(cost_e, e_prizes.max().item()-c), 0)
    else:
        e_prizes = torch.zeros(graph.num_edges)

    costs = []
    edges = []
    vritual_n_prizes = []
    virtual_edges = []
    virtual_costs = []
    mapping_n = {}
    mapping_e = {}
    for i, (src, dst) in enumerate(graph.edge_index.T.numpy()):
        prize_e = e_prizes[i]
        if prize_e <= cost_e:
            mapping_e[len(edges)] = i
            edges.append((src, dst))
            costs.append(cost_e - prize_e)
        else:
            virtual_node_id = graph.num_nodes + len(vritual_n_prizes)
            mapping_n[virtual_node_id] = i
            virtual_edges.append((src, virtual_node_id))
            virtual_edges.append((virtual_node_id, dst))
            virtual_costs.append(0)
            virtual_costs.append(0)
            vritual_n_prizes.append(prize_e - cost_e)

    prizes = np.concatenate([n_prizes, np.array(vritual_n_prizes)])
    num_edges = len(edges)
    if len(virtual_costs) > 0:
        costs = np.array(costs + virtual_costs)
        edges = np.array(edges + virtual_edges)

    vertices, edges = pcst_fast(edges, prizes, costs, root, num_clusters,
                                pruning, verbosity_level)

    selected_nodes = vertices[vertices < graph.num_nodes]
    selected_edges = [mapping_e[e] for e in edges if e < num_edges]
    virtual_vertices = vertices[vertices >= graph.num_nodes]
    if len(virtual_vertices) > 0:
        virtual_vertices = vertices[vertices >= graph.num_nodes]
        virtual_edges = [mapping_n[i] for i in virtual_vertices]
        selected_edges = np.array(selected_edges + virtual_edges)

    edge_index = graph.edge_index[:, selected_edges]
    selected_nodes = np.unique(
        np.concatenate(
            [selected_nodes, edge_index[0].numpy(), edge_index[1].numpy()]))

    n = textual_nodes.iloc[selected_nodes]
    e = textual_edges.iloc[selected_edges]
    desc = n.to_csv(index=False) + "\n" + e.to_csv(
        index=False, columns=["src", "edge_attr", "dst"])

    mapping = {n: i for i, n in enumerate(selected_nodes.tolist())}

    x = graph.x[selected_nodes]
    edge_attr = graph.edge_attr[selected_edges]
    src = [mapping[i] for i in edge_index[0].tolist()]
    dst = [mapping[i] for i in edge_index[1].tolist()]
    edge_index = torch.LongTensor([src, dst])
    data = Data(x=x, edge_index=edge_index, edge_attr=edge_attr,
                num_nodes=len(selected_nodes))

    return data, desc


class Dataset(torch.utils.data.Dataset):
    def __init__(self, input_ids: torch.Tensor,
                 attention_mask: torch.Tensor) -> None:
        super().__init__()
        self.data = {
            "input_ids": input_ids,
            "att_mask": attention_mask,
        }

    def __len__(self) -> int:
        return self.data["input_ids"].size(0)

    def __getitem__(self, index: int) -> Dict[str, torch.Tensor]:
        if isinstance(index, torch.Tensor):
            index = index.item()
        batch_data = dict()
        for key in self.data.keys():
            if self.data[key] is not None:
                batch_data[key] = self.data[key][index]
        return batch_data


class Sentence_Transformer(torch.nn.Module):
    def __init__(self, pretrained_repo: str) -> None:
        super(Sentence_Transformer, self).__init__()
        print(f"inherit model weights from {pretrained_repo}")
        self.bert_model = AutoModel.from_pretrained(pretrained_repo)

    def mean_pooling(self, token_embeddings: torch.Tensor,
                     attention_mask: torch.Tensor) -> torch.Tensor:
        data_type = token_embeddings.dtype
        input_mask_expanded = attention_mask.unsqueeze(-1).expand(
            token_embeddings.size()).to(data_type)
        return torch.sum(token_embeddings * input_mask_expanded,
                         1) / torch.clamp(input_mask_expanded.sum(1), min=1e-9)

    def forward(self, input_ids: torch.Tensor,
                att_mask: torch.Tensor) -> torch.Tensor:
        bert_out = self.bert_model(input_ids=input_ids,
                                   attention_mask=att_mask)

        # First element of model_output contains all token embeddings
        token_embeddings = bert_out[0]
        sentence_embeddings = self.mean_pooling(token_embeddings, att_mask)
        sentence_embeddings = F.normalize(sentence_embeddings, p=2, dim=1)
        return sentence_embeddings


def sbert_text2embedding(model: Sentence_Transformer,
                         tokenizer: torch.nn.Module, device: torch.device,
                         text: List[str]) -> torch.Tensor:
    try:
        encoding = tokenizer(text, padding=True, truncation=True,
                             return_tensors="pt")
        dataset = Dataset(input_ids=encoding.input_ids,
                          attention_mask=encoding.attention_mask)

        # DataLoader
        dataloader = DataLoader(dataset, batch_size=256, shuffle=False)

        # Placeholder for storing the embeddings
        all_embeddings_list = []

        # Iterate through batches
        with torch.no_grad():

            for batch in dataloader:
                # Move batch to the appropriate device
                batch = {key: value.to(device) for key, value in batch.items()}

                # Forward pass
                embeddings = model(input_ids=batch["input_ids"],
                                   att_mask=batch["att_mask"])

                # Append the embeddings to the list
                all_embeddings_list.append(embeddings)

        # Concatenate the embeddings from all batches
        all_embeddings = torch.cat(all_embeddings_list, dim=0).cpu()
    except:  # noqa
        print(
            "SBERT text embedding failed, returning torch.zeros((0, 1024))...")
        return torch.zeros((0, 1024))

    return all_embeddings


class WebQSPDataset(InMemoryDataset):
    r"""The WebQuestionsSP dataset was released as part of
    “The Value of Semantic Parse Labeling for Knowledge
    Base Question Answering”
    [Yih, Richardson, Meek, Chang & Suh, 2016].
    It contains semantic parses, vs. answers, for a set of questions
    that originally comes from WebQuestions [Berant et al., 2013]."
    Processing based on "G-Retriever: Retrieval-Augmented Generation
    for Textual Graph Understanding and Question Answering".
    Requires datasets and transformers from HuggingFace.

    Args:
        root (str): Root directory where the dataset should be saved.
        force_reload (bool, optional): Whether to re-process the dataset.
            (default: :obj:`False`)
    """
    def __init__(
        self,
        root: str = "",
        force_reload: bool = False,
    ) -> None:
        missing_imports = False
        missing_str_list = []
        if not WITH_PCST:
            missing_str_list.append('pcst_fast')
            missing_imports = True
        if not WITH_TRANSFORMERS:
            missing_str_list.append('transformers')
            missing_imports = True
        if not WITH_DATASETS:
            missing_str_list.append('datasets')
            missing_imports = True
        if not WITH_PANDAS:
            missing_str_list.append('pandas')
            missing_imports = True
        if missing_imports:
            missing_str = ' '.join(missing_str_list)
            error_out = f"`pip install {missing_str}` to use this dataset."
            raise ImportError(error_out)
        self.prompt = "Please answer the given question."
        self.graph = None
        self.graph_type = "Knowledge Graph"
        self.model_name = "sbert"
        self.device = torch.device(
            "cuda" if torch.cuda.is_available() else "cpu")
        super().__init__(root, None, None, force_reload=force_reload)
        self.load(self.processed_paths[0])

    @property
    def raw_file_names(self) -> List[str]:
        return []

    @property
    def processed_file_names(self) -> List[str]:
        return ["list_of_graphs.pt", "pre_filter.pt", "pre_transform.pt"]

    def download(self) -> None:
        dataset = datasets.load_dataset("rmanluo/RoG-webqsp")
        self.raw_dataset = datasets.concatenate_datasets(
            [dataset["train"], dataset["validation"], dataset["test"]])
        self.split_idxs = {
            "train":
            torch.arange(len(dataset["train"])),
            "val":
            torch.arange(len(dataset["validation"])) + len(dataset["train"]),
            "test":
            torch.arange(len(dataset["test"])) + len(dataset["train"]) +
            len(dataset["validation"])
        }

    def process(self) -> None:
        pretrained_repo = "sentence-transformers/all-roberta-large-v1"
        self.model = Sentence_Transformer(pretrained_repo)
        self.model.to(self.device)
        self.model.eval()
        self.tokenizer = AutoTokenizer.from_pretrained(pretrained_repo)
        self.text2embedding = sbert_text2embedding
        self.questions = [i["question"] for i in self.raw_dataset]
        list_of_graphs = []
        # encode questions
        print("Encoding questions...")
        q_embs = self.text2embedding(self.model, self.tokenizer, self.device,
                                     self.questions)
        print("Encoding graphs...")
        for index in tqdm(range(len(self.raw_dataset))):
            data_i = self.raw_dataset[index]
            raw_nodes: Dict[str, int] = {}
            raw_edges = []
            for tri in data_i["graph"]:
                h, r, t = tri
                h = h.lower()
                t = t.lower()
                if h not in raw_nodes:
                    raw_nodes[h] = len(raw_nodes)
                if t not in raw_nodes:
                    raw_nodes[t] = len(raw_nodes)
                raw_edges.append({
                    "src": raw_nodes[h],
                    "edge_attr": r,
                    "dst": raw_nodes[t]
                })
            nodes = pd.DataFrame([{
                "node_id": v,
                "node_attr": k
            } for k, v in raw_nodes.items()], columns=["node_id", "node_attr"])
            edges = pd.DataFrame(raw_edges,
                                 columns=["src", "edge_attr", "dst"])
            # encode nodes
            nodes.node_attr.fillna("", inplace=True)
            x = self.text2embedding(self.model, self.tokenizer, self.device,
                                    nodes.node_attr.tolist())
            # encode edges
            edge_attr = self.text2embedding(self.model, self.tokenizer,
                                            self.device,
                                            edges.edge_attr.tolist())
            edge_index = torch.LongTensor(
                [edges.src.tolist(), edges.dst.tolist()])
            question = f"Question: {data_i['question']}\nAnswer: "
            label = ("|").join(data_i["answer"]).lower()
            raw_graph = Data(x=x, edge_index=edge_index, edge_attr=edge_attr,
                             num_nodes=len(nodes)).to("cpu")
            psct_subgraph, desc = retrieval_via_pcst(raw_graph, q_embs[index],
                                                     nodes, edges, topk=3,
                                                     topk_e=5, cost_e=0.5)
            psct_subgraph["question"] = question
            psct_subgraph["label"] = label
            psct_subgraph["desc"] = desc
            list_of_graphs.append(psct_subgraph.to("cpu"))
        self.save(list_of_graphs, self.processed_paths[0])<|MERGE_RESOLUTION|>--- conflicted
+++ resolved
@@ -38,11 +38,7 @@
                        textual_edges: df, topk: int = 3, topk_e: int = 3,
                        cost_e: float = 0.5) -> Tuple[Data, str]:
     # from original G-Retriever work
-<<<<<<< HEAD
     # https://arxiv.org/abs/2402.07630
-=======
-    w  # https://arxiv.org/abs/2402.07630
->>>>>>> 7e549090
     c = 0.01
     if len(textual_nodes) == 0 or len(textual_edges) == 0:
         desc = textual_nodes.to_csv(index=False) + "\n" + textual_edges.to_csv(
