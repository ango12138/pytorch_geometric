from .base import MotifGenerator
from .custom import CustomMotif
from .house import HouseMotif
from .cycle import CycleMotif

__all__ = classes = [
<<<<<<< HEAD
    'MotifGenerator', 'CustomMotif', 'HouseMotif', 'CycleMotif'
=======
    'MotifGenerator',
    'CustomMotif',
    'HouseMotif',
    'CycleMotif',
>>>>>>> a864b18f
]<|MERGE_RESOLUTION|>--- conflicted
+++ resolved
@@ -4,12 +4,8 @@
 from .cycle import CycleMotif
 
 __all__ = classes = [
-<<<<<<< HEAD
-    'MotifGenerator', 'CustomMotif', 'HouseMotif', 'CycleMotif'
-=======
     'MotifGenerator',
     'CustomMotif',
     'HouseMotif',
     'CycleMotif',
->>>>>>> a864b18f
 ]