--- conflicted
+++ resolved
@@ -120,8 +120,6 @@
 
     if nlabels is not None:
         data[input_type].y = nlabels
-<<<<<<< HEAD
-=======
 
     return data
 
@@ -142,6 +140,5 @@
             rel = rel.split('_', 1)[1]
         else:
             rel = 'rev_' + rel
->>>>>>> f4ed34c2
 
     return dst, rel, src