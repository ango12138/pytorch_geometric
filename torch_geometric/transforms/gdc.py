from typing import Any, Dict, List, Tuple

import numpy as np
import torch
from scipy.linalg import expm
from torch import Tensor

from torch_geometric.data import Data
from torch_geometric.data.datapipes import functional_transform
from torch_geometric.transforms import BaseTransform
from torch_geometric.utils import (
    add_self_loops,
    coalesce,
    is_undirected,
    scatter,
    to_dense_adj,
)
from torch_geometric.utils.sparse import index2ptr


@functional_transform('gdc')
class GDC(BaseTransform):
    r"""Processes the graph via Graph Diffusion Convolution (GDC) from the
    `"Diffusion Improves Graph Learning" <https://www.kdd.in.tum.de/gdc>`_
    paper (functional name: :obj:`gdc`).

    .. note::

        The paper offers additional advice on how to choose the
        hyperparameters.
        For an example of using GCN with GDC, see `examples/gcn.py
        <https://github.com/pyg-team/pytorch_geometric/blob/master/examples/
        gcn.py>`_.

    Args:
        self_loop_weight (float, optional): Weight of the added self-loop.
            Set to :obj:`None` to add no self-loops. (default: :obj:`1`)
        normalization_in (str, optional): Normalization of the transition
            matrix on the original (input) graph. Possible values:
            :obj:`"sym"`, :obj:`"col"`, and :obj:`"row"`.
            See :func:`GDC.transition_matrix` for details.
            (default: :obj:`"sym"`)
        normalization_out (str, optional): Normalization of the transition
            matrix on the transformed GDC (output) graph. Possible values:
            :obj:`"sym"`, :obj:`"col"`, :obj:`"row"`, and :obj:`None`.
            See :func:`GDC.transition_matrix` for details.
            (default: :obj:`"col"`)
        diffusion_kwargs (dict, optional): Dictionary containing the parameters
            for diffusion.
            `method` specifies the diffusion method (:obj:`"ppr"`,
            :obj:`"heat"` or :obj:`"coeff"`).
            Each diffusion method requires different additional parameters.
            See :func:`GDC.diffusion_matrix_exact` or
            :func:`GDC.diffusion_matrix_approx` for details.
            (default: :obj:`dict(method='ppr', alpha=0.15)`)
        sparsification_kwargs (dict, optional): Dictionary containing the
            parameters for sparsification.
            `method` specifies the sparsification method (:obj:`"threshold"` or
            :obj:`"topk"`).
            Each sparsification method requires different additional
            parameters.
            See :func:`GDC.sparsify_dense` for details.
            (default: :obj:`dict(method='threshold', avg_degree=64)`)
        exact (bool, optional): Whether to exactly calculate the diffusion
            matrix.
            Note that the exact variants are not scalable.
            They densify the adjacency matrix and calculate either its inverse
            or its matrix exponential.
            However, the approximate variants do not support edge weights and
            currently only personalized PageRank and sparsification by
            threshold are implemented as fast, approximate versions.
            (default: :obj:`True`)

    :rtype: :class:`torch_geometric.data.Data`
    """
    def __init__(
        self,
        self_loop_weight: float = 1.,
        normalization_in: str = 'sym',
        normalization_out: str = 'col',
        diffusion_kwargs: Dict[str, Any] = dict(method='ppr', alpha=0.15),
        sparsification_kwargs: Dict[str, Any] = dict(method='threshold',
                                                     avg_degree=64),
        exact: bool = True,
    ):

        self.__calc_ppr__ = get_calc_ppr()
        self.__calc_heat__ = get_calc_heat()

        self.self_loop_weight = self_loop_weight
        self.normalization_in = normalization_in
        self.normalization_out = normalization_out
        self.diffusion_kwargs = diffusion_kwargs
        self.sparsification_kwargs = sparsification_kwargs
        self.exact = exact

        if self_loop_weight:
            assert exact or self_loop_weight == 1

    @torch.no_grad()
    def __call__(self, data: Data) -> Data:
        N = data.num_nodes
        edge_index = data.edge_index
        if data.edge_attr is None:
            edge_weight = torch.ones(edge_index.size(1),
                                     device=edge_index.device)
        else:
            edge_weight = data.edge_attr
            assert self.exact
            assert edge_weight.dim() == 1

        if self.self_loop_weight:
            edge_index, edge_weight = add_self_loops(
                edge_index, edge_weight, fill_value=self.self_loop_weight,
                num_nodes=N)

        edge_index, edge_weight = coalesce(edge_index, edge_weight, N)

        if self.exact:
            edge_index, edge_weight = self.transition_matrix(
                edge_index, edge_weight, N, self.normalization_in)
            diff_mat = self.diffusion_matrix_exact(edge_index, edge_weight, N,
                                                   **self.diffusion_kwargs)
            edge_index, edge_weight = self.sparsify_dense(
                diff_mat, **self.sparsification_kwargs)
        else:
            edge_index, edge_weight = self.diffusion_matrix_approx(
                edge_index, edge_weight, N, self.normalization_in,
                **self.diffusion_kwargs)
            edge_index, edge_weight = self.sparsify_sparse(
                edge_index, edge_weight, N, **self.sparsification_kwargs)

        edge_index, edge_weight = coalesce(edge_index, edge_weight, N)
        edge_index, edge_weight = self.transition_matrix(
            edge_index, edge_weight, N, self.normalization_out)

        data.edge_index = edge_index
        data.edge_attr = edge_weight

        return data

    def transition_matrix(
        self,
        edge_index: Tensor,
        edge_weight: Tensor,
        num_nodes: int,
        normalization: str,
    ) -> Tuple[Tensor, Tensor]:
        r"""Calculate the approximate, sparse diffusion on a given sparse
        matrix.

        Args:
            edge_index (LongTensor): The edge indices.
            edge_weight (Tensor): One-dimensional edge weights.
            num_nodes (int): Number of nodes.
            normalization (str): Normalization scheme:

                1. :obj:`"sym"`: Symmetric normalization
                   :math:`\mathbf{T} = \mathbf{D}^{-1/2} \mathbf{A}
                   \mathbf{D}^{-1/2}`.
                2. :obj:`"col"`: Column-wise normalization
                   :math:`\mathbf{T} = \mathbf{A} \mathbf{D}^{-1}`.
                3. :obj:`"row"`: Row-wise normalization
                   :math:`\mathbf{T} = \mathbf{D}^{-1} \mathbf{A}`.
                4. :obj:`None`: No normalization.

        :rtype: (:class:`LongTensor`, :class:`Tensor`)
        """
        if normalization == 'sym':
            row, col = edge_index
            deg = scatter(edge_weight, col, 0, num_nodes, reduce='sum')
            deg_inv_sqrt = deg.pow(-0.5)
            deg_inv_sqrt[deg_inv_sqrt == float('inf')] = 0
            edge_weight = deg_inv_sqrt[row] * edge_weight * deg_inv_sqrt[col]
        elif normalization == 'col':
            _, col = edge_index
            deg = scatter(edge_weight, col, 0, num_nodes, reduce='sum')
            deg_inv = 1. / deg
            deg_inv[deg_inv == float('inf')] = 0
            edge_weight = edge_weight * deg_inv[col]
        elif normalization == 'row':
            row, _ = edge_index
            deg = scatter(edge_weight, row, 0, num_nodes, reduce='sum')
            deg_inv = 1. / deg
            deg_inv[deg_inv == float('inf')] = 0
            edge_weight = edge_weight * deg_inv[row]
        elif normalization is None:
            pass
        else:
            raise ValueError(
                f"Transition matrix normalization '{normalization}' unknown")

        return edge_index, edge_weight

    def diffusion_matrix_exact(
        self,
        edge_index: Tensor,
        edge_weight: Tensor,
        num_nodes: int,
        method: str,
        **kwargs,
    ) -> Tensor:
        r"""Calculate the (dense) diffusion on a given sparse graph.
        Note that these exact variants are not scalable. They densify the
        adjacency matrix and calculate either its inverse or its matrix
        exponential.

        Args:
            edge_index (LongTensor): The edge indices.
            edge_weight (Tensor): One-dimensional edge weights.
            num_nodes (int): Number of nodes.
            method (str): Diffusion method:

                1. :obj:`"ppr"`: Use personalized PageRank as diffusion.
                   Additionally expects the parameter:

                   - **alpha** (*float*) - Return probability in PPR.
                     Commonly lies in :obj:`[0.05, 0.2]`.

                2. :obj:`"heat"`: Use heat kernel diffusion.
                   Additionally expects the parameter:

                   - **t** (*float*) - Time of diffusion. Commonly lies in
                     :obj:`[2, 10]`.

                3. :obj:`"coeff"`: Freely choose diffusion coefficients.
                   Additionally expects the parameter:

                   - **coeffs** (*List[float]*) - List of coefficients
                     :obj:`theta_k` for each power of the transition matrix
                     (starting at :obj:`0`).

        :rtype: (:class:`Tensor`)
        """
        if method == 'ppr':
            # α (I_n + (α - 1) A)^-1
            edge_weight = (kwargs['alpha'] - 1) * edge_weight
            edge_index, edge_weight = add_self_loops(edge_index, edge_weight,
                                                     fill_value=1,
                                                     num_nodes=num_nodes)
            mat = to_dense_adj(edge_index, edge_attr=edge_weight).squeeze()
            diff_matrix = kwargs['alpha'] * torch.inverse(mat)

        elif method == 'heat':
            # exp(t (A - I_n))
            edge_index, edge_weight = add_self_loops(edge_index, edge_weight,
                                                     fill_value=-1,
                                                     num_nodes=num_nodes)
            edge_weight = kwargs['t'] * edge_weight
            mat = to_dense_adj(edge_index, edge_attr=edge_weight).squeeze()
            undirected = is_undirected(edge_index, edge_weight, num_nodes)
            diff_matrix = self.__expm__(mat, undirected)

        elif method == 'coeff':
            adj_matrix = to_dense_adj(edge_index,
                                      edge_attr=edge_weight).squeeze()
            mat = torch.eye(num_nodes, device=edge_index.device)

            diff_matrix = kwargs['coeffs'][0] * mat
            for coeff in kwargs['coeffs'][1:]:
                mat = mat @ adj_matrix
                diff_matrix += coeff * mat
        else:
            raise ValueError(f"Exact GDC diffusion '{method}' unknown")

        return diff_matrix

    def diffusion_matrix_approx(
        self,
        edge_index: Tensor,
        edge_weight: Tensor,
        num_nodes: int,
        normalization: str,
        method: str,
        **kwargs,
    ) -> Tuple[Tensor, Tensor]:
        r"""Calculate the approximate, sparse diffusion on a given sparse
        graph.

        Args:
            edge_index (LongTensor): The edge indices.
            edge_weight (Tensor): One-dimensional edge weights.
            num_nodes (int): Number of nodes.
            normalization (str): Transition matrix normalization scheme
                (:obj:`"sym"`, :obj:`"row"`, or :obj:`"col"`).
                See :func:`GDC.transition_matrix` for details.
            method (str): Diffusion method:

                1. :obj:`"ppr"`: Use personalized PageRank as diffusion.
                   Additionally expects the parameters:

                   - **alpha** (*float*) - Return probability in PPR.
                     Commonly lies in :obj:`[0.05, 0.2]`.

                   - **eps** (*float*) - Threshold for PPR calculation stopping
                     criterion (:obj:`edge_weight >= eps * out_degree`).
                     Recommended default: :obj:`1e-4`.

                2. :obj:`"heat"`: Use heat kernel diffusion
                   Additionally expects the parameters:

                   - **t** (*float*) - Time of diffusion. Commonly lies in
                     :obj:`[2, 10]`.

                   - **eps** (*float*) - Threshold for the heat kernel
                     calculation stopping criterion.
                     Recommended default: :obj:`1e-5`.

        :rtype: (:class:`LongTensor`, :class:`Tensor`)
        """
<<<<<<< HEAD
        if method != 'ppr' and method != 'heat':
            raise ValueError(f"Approximate GDC diffusion '{method}' unknown")
        if normalization == 'sym':
            # Calculate original degrees.
            _, col = edge_index
            deg = scatter_add(edge_weight, col, dim=0, dim_size=num_nodes)

        edge_index_np = edge_index.cpu().numpy()
        # Assumes sorted and coalesced edge indices:
        indptr = torch._convert_indices_from_coo_to_csr(
            edge_index[0], num_nodes).cpu().numpy()
        out_degree = indptr[1:] - indptr[:-1]
=======
        if method == 'ppr':
            if normalization == 'sym':
                # Calculate original degrees.
                _, col = edge_index
                deg = scatter(edge_weight, col, 0, num_nodes, reduce='sum')

            edge_index_np = edge_index.cpu().numpy()

            # Assumes sorted and coalesced edge indices:
            indptr = index2ptr(edge_index[0], num_nodes).cpu().numpy()
            out_degree = indptr[1:] - indptr[:-1]
>>>>>>> 60538fff

        if method == 'ppr':
            neighbors, neighbor_weights = self.__calc_ppr__(
                indptr, edge_index_np[1], out_degree, kwargs['alpha'],
                kwargs['eps'])
        elif method == 'heat':
            neighbors, neighbor_weights = self.__calc_heat__(
                indptr, edge_index_np[1], out_degree, kwargs['t'],
                kwargs['eps'])

        diffusion_normalization = 'col' if normalization == 'col' else 'row'
        edge_index, edge_weight = self.__neighbors_to_graph__(
            neighbors, neighbor_weights, diffusion_normalization,
            device=edge_index.device)
        edge_index = edge_index.to(torch.long)

        if normalization == 'sym':
            # We can change the normalization from row-normalized to
            # symmetric by multiplying the resulting matrix with D^{1/2}
            # from the left and D^{-1/2} from the right.
            # Since we use the original degrees for this it will be like
            # we had used symmetric normalization from the beginning
            # (except for errors due to approximation).
            row, col = edge_index
            deg_inv = deg.sqrt()
            deg_inv_sqrt = deg.pow(-0.5)
            deg_inv_sqrt[deg_inv_sqrt == float('inf')] = 0
            edge_weight = deg_inv[row] * edge_weight * deg_inv_sqrt[col]
        elif normalization in ['col', 'row']:
            pass
        else:
            raise ValueError(
                f"Transition matrix normalization '{normalization}' not "
                f"implemented for non-exact GDC computation")

        return edge_index, edge_weight

    def sparsify_dense(
        self,
        matrix: Tensor,
        method: str,
        **kwargs,
    ) -> Tuple[Tensor, Tensor]:
        r"""Sparsifies the given dense matrix.

        Args:
            matrix (Tensor): Matrix to sparsify.
            method (str): Method of sparsification. Options:

                1. :obj:`"threshold"`: Remove all edges with weights smaller
                   than :obj:`eps`.
                   Additionally expects one of these parameters:

                   - **eps** (*float*) - Threshold to bound edges at.

                   - **avg_degree** (*int*) - If :obj:`eps` is not given,
                     it can optionally be calculated by calculating the
                     :obj:`eps` required to achieve a given :obj:`avg_degree`.

                2. :obj:`"topk"`: Keep edges with top :obj:`k` edge weights per
                   node (column).
                   Additionally expects the following parameters:

                   - **k** (*int*) - Specifies the number of edges to keep.

                   - **dim** (*int*) - The axis along which to take the top
                     :obj:`k`.

        :rtype: (:class:`LongTensor`, :class:`Tensor`)
        """
        assert matrix.shape[0] == matrix.shape[1]
        N = matrix.shape[1]

        if method == 'threshold':
            if 'eps' not in kwargs.keys():
                kwargs['eps'] = self.__calculate_eps__(matrix, N,
                                                       kwargs['avg_degree'])

            edge_index = (matrix >= kwargs['eps']).nonzero(as_tuple=False).t()
            edge_index_flat = edge_index[0] * N + edge_index[1]
            edge_weight = matrix.flatten()[edge_index_flat]

        elif method == 'topk':
            k, dim = min(N, kwargs['k']), kwargs['dim']
            assert dim in [0, 1]
            sort_idx = torch.argsort(matrix, dim=dim, descending=True)
            if dim == 0:
                top_idx = sort_idx[:k]
                edge_weight = torch.gather(matrix, dim=dim,
                                           index=top_idx).flatten()

                row_idx = torch.arange(0, N, device=matrix.device).repeat(k)
                edge_index = torch.stack([top_idx.flatten(), row_idx], dim=0)
            else:
                top_idx = sort_idx[:, :k]
                edge_weight = torch.gather(matrix, dim=dim,
                                           index=top_idx).flatten()

                col_idx = torch.arange(
                    0, N, device=matrix.device).repeat_interleave(k)
                edge_index = torch.stack([col_idx, top_idx.flatten()], dim=0)
        else:
            raise ValueError(f"GDC sparsification '{method}' unknown")

        return edge_index, edge_weight

    def sparsify_sparse(
        self,
        edge_index: Tensor,
        edge_weight: Tensor,
        num_nodes: int,
        method: str,
        **kwargs,
    ) -> Tuple[Tensor, Tensor]:
        r"""Sparsifies a given sparse graph further.

        Args:
            edge_index (LongTensor): The edge indices.
            edge_weight (Tensor): One-dimensional edge weights.
            num_nodes (int): Number of nodes.
            method (str): Method of sparsification:

                1. :obj:`"threshold"`: Remove all edges with weights smaller
                   than :obj:`eps`.
                   Additionally expects one of these parameters:

                   - **eps** (*float*) - Threshold to bound edges at.

                   - **avg_degree** (*int*) - If :obj:`eps` is not given,
                     it can optionally be calculated by calculating the
                     :obj:`eps` required to achieve a given :obj:`avg_degree`.

        :rtype: (:class:`LongTensor`, :class:`Tensor`)
        """
        if method == 'threshold':
            if 'eps' not in kwargs.keys():
                kwargs['eps'] = self.__calculate_eps__(edge_weight, num_nodes,
                                                       kwargs['avg_degree'])

            remaining_edge_idx = (edge_weight >= kwargs['eps']).nonzero(
                as_tuple=False).flatten()
            edge_index = edge_index[:, remaining_edge_idx]
            edge_weight = edge_weight[remaining_edge_idx]
        elif method == 'topk':
            raise NotImplementedError(
                'Sparse topk sparsification not implemented')
        else:
            raise ValueError(f"GDC sparsification '{method}' unknown")

        return edge_index, edge_weight

    def __expm__(self, matrix: Tensor, symmetric: bool) -> Tensor:
        r"""Calculates matrix exponential.

        Args:
            matrix (Tensor): Matrix to take exponential of.
            symmetric (bool): Specifies whether the matrix is symmetric.

        :rtype: (:class:`Tensor`)
        """
        if symmetric:
            e, V = torch.linalg.eigh(matrix, UPLO='U')
            diff_mat = V @ torch.diag(e.exp()) @ V.t()
        else:
            diff_mat_np = expm(matrix.cpu().numpy())
            diff_mat = torch.Tensor(diff_mat_np).to(matrix.device)
        return diff_mat

    def __calculate_eps__(
        self,
        matrix: Tensor,
        num_nodes: int,
        avg_degree: int,
    ) -> float:
        r"""Calculates threshold necessary to achieve a given average degree.

        Args:
            matrix (Tensor): Adjacency matrix or edge weights.
            num_nodes (int): Number of nodes.
            avg_degree (int): Target average degree.

        :rtype: (:class:`float`)
        """
        sorted_edges = torch.sort(matrix.flatten(), descending=True).values
        if avg_degree * num_nodes > len(sorted_edges):
            return -np.inf

        left = sorted_edges[avg_degree * num_nodes - 1]
        right = sorted_edges[avg_degree * num_nodes]
        return (left + right) / 2.0

    def __neighbors_to_graph__(
        self,
        neighbors: List[List[int]],
        neighbor_weights: List[List[float]],
        normalization: str = 'row',
        device: torch.device = 'cpu',
    ) -> Tuple[Tensor, Tensor]:
        r"""Combine a list of neighbors and neighbor weights to create a sparse
        graph.

        Args:
            neighbors (List[List[int]]): List of neighbors for each node.
            neighbor_weights (List[List[float]]): List of weights for the
                neighbors of each node.
            normalization (str): Normalization of resulting matrix
                (options: :obj:`"row"`, :obj:`"col"`). (default: :obj:`"row"`)
            device (torch.device): Device to create output tensors on.
                (default: :obj:`"cpu"`)

        :rtype: (:class:`LongTensor`, :class:`Tensor`)
        """
        edge_weight = torch.Tensor(np.concatenate(neighbor_weights)).to(device)
        i = np.repeat(np.arange(len(neighbors)),
                      np.fromiter(map(len, neighbors), dtype=int))
        j = np.concatenate(neighbors)
        if normalization == 'col':
            edge_index = torch.Tensor(np.vstack([j, i])).to(device)
            N = len(neighbors)
            edge_index, edge_weight = coalesce(edge_index, edge_weight, N, N)
        elif normalization == 'row':
            edge_index = torch.Tensor(np.vstack([i, j])).to(device)
        else:
            raise ValueError(
                f"PPR matrix normalization {normalization} unknown.")
        return edge_index, edge_weight


def get_calc_ppr():
    import numba

    @numba.jit(nopython=True, parallel=True)
    def calc_ppr(
        indptr: np.ndarray,
        indices: np.ndarray,
        out_degree: np.ndarray,
        alpha: float,
        eps: float,
    ) -> Tuple[List[List[int]], List[List[float]]]:
        r"""Calculate the personalized PageRank vector for all nodes
        using a variant of the Andersen algorithm
        (see Andersen et al. :Local Graph Partitioning using PageRank Vectors.)

        Args:
            indptr (np.ndarray): Index pointer for the sparse matrix
                (CSR-format).
            indices (np.ndarray): Indices of the sparse matrix entries
                (CSR-format).
            out_degree (np.ndarray): Out-degree of each node.
            alpha (float): Alpha of the PageRank to calculate.
            eps (float): Threshold for PPR calculation stopping criterion
                (:obj:`edge_weight >= eps * out_degree`).

        :rtype: (:class:`List[List[int]]`, :class:`List[List[float]]`)
        """

        alpha_eps = alpha * eps
        js = [[0]] * len(out_degree)
        vals = [[0.]] * len(out_degree)
        for inode_uint in numba.prange(len(out_degree)):
            inode = numba.int64(inode_uint)
            p = {inode: 0.0}
            r = {}
            r[inode] = alpha
            q = [inode]
            while len(q) > 0:
                unode = q.pop()

                res = r[unode] if unode in r else 0
                if unode in p:
                    p[unode] += res
                else:
                    p[unode] = res
                r[unode] = 0
                for vnode in indices[indptr[unode]:indptr[unode + 1]]:
                    _val = (1 - alpha) * res / out_degree[unode]
                    if vnode in r:
                        r[vnode] += _val
                    else:
                        r[vnode] = _val

                    res_vnode = r[vnode] if vnode in r else 0
                    if res_vnode >= alpha_eps * out_degree[vnode]:
                        if vnode not in q:
                            q.append(vnode)
            js[inode] = list(p.keys())
            vals[inode] = list(p.values())
        return js, vals

    return calc_ppr


def get_calc_heat():
    import math

    import numba
    from numba.core import types
    from numba.typed import Dict

    @numba.jit(nopython=True)
    def calc_heat(
        indptr: np.ndarray, indices: np.ndarray, out_degree: np.ndarray,
        t: int, eps: float
    ) -> Tuple[List[List[int]], List[List[float]]]:  # pragma: no cover
        r"""Calculate the heat kernel diffusion vector for all nodes using a
        variant of the Kloster-Gleich algorithm (see Kloster and Gleich: Heat
        kernel based community detection (KDD 2014).)

        Args:
            indptr (np.ndarray): Index pointer for the sparse matrix
                (CSR-format).
            indices (np.ndarray): Indices of the sparse matrix entries
                (CSR-format).
            out_degree (np.ndarray): Out-degree of each node.
            t (int): Time of diffusion.
            eps (float): Threshold for heat kernel calculation stopping
                criterion.

        :rtype: (:class:`List[List[int]]`, :class:`List[List[float]]`)
        """

        num_nodes = len(out_degree)

        # Compute N
        N = 1
        for N in range(t - 1, math.ceil(2 * t * math.log(1 / eps)) + 1):
            bound = ((N + 2) * t**(N + 1)) / ((N + 2 - t) * math.gamma(N + 2))
            if bound < (eps / 2):
                break

        # Precompute psis
        psis = [0.] * (N + 1)
        psis[N] = 1.
        for i in range(N - 1, -1, -1):
            psis[i] = psis[i + 1] * t / (float(i + 1.)) + 1.

        # Initialize two dictionaries - one for storing the actual solution
        # and one for storing residuals during the procedure

        # First key is node, second key is its neighbour, the value is the
        # neighbours contribution
        solution: List[Dict[int, float]] = [
            Dict.empty(key_type=types.int64, value_type=types.float64)
            for _ in range(num_nodes)
        ]
        # First key is vertex v, second key is a vertex u and the value is the
        # residual "flowing" from u to v.
        residuals: List[Dict[int, float]] = []
        next_residuals: List[Dict[int, float]] = [
            Dict.empty(key_type=types.int64, value_type=types.float64)
            for _ in range(num_nodes)
        ]

        for j in range(N):
            residuals = next_residuals
            next_residuals = [
                Dict.empty(key_type=types.int64, value_type=types.float64)
                for _ in range(num_nodes)
            ]
            for v in range(num_nodes):
                total_residual = sum(list(residuals[v].values()))
                if j == 0:
                    total_residual += 1. / num_nodes
                threshold = math.exp(t) * eps * out_degree[v]
                threshold = threshold / (N * psis[j]) / 2.
                if total_residual < threshold:
                    continue
                # Add residual to solution
                for neighbour in residuals[v]:
                    if neighbour not in solution[v]:
                        solution[v][neighbour] = 0.
                    solution[v][neighbour] += residuals[v][neighbour]
                mass = (t * total_residual / (float(j) + 1.)) / out_degree[v]
                # For neighbours of v
                for u in indices[indptr[v]:indptr[v + 1]]:
                    next_residuals[u][v] = mass
        # For verification purposes, x as defined in the original paper can be
        # obtained as
        # x = [
        #     sum(list(residuals.values())) + 1. / num_nodes
        #     for residuals in solution
        # ]
        neighbours = [list(solution[node].keys()) for node in range(num_nodes)]
        neighbour_weights = [
            list(solution[node].values()) for node in range(num_nodes)
        ]
        return neighbours, neighbour_weights

    return calc_heat<|MERGE_RESOLUTION|>--- conflicted
+++ resolved
@@ -308,32 +308,17 @@
 
         :rtype: (:class:`LongTensor`, :class:`Tensor`)
         """
-<<<<<<< HEAD
         if method != 'ppr' and method != 'heat':
             raise ValueError(f"Approximate GDC diffusion '{method}' unknown")
         if normalization == 'sym':
             # Calculate original degrees.
             _, col = edge_index
-            deg = scatter_add(edge_weight, col, dim=0, dim_size=num_nodes)
+            deg = scatter(edge_weight, col, 0, num_nodes, reduce='sum')
 
         edge_index_np = edge_index.cpu().numpy()
         # Assumes sorted and coalesced edge indices:
-        indptr = torch._convert_indices_from_coo_to_csr(
-            edge_index[0], num_nodes).cpu().numpy()
+        indptr = index2ptr(edge_index[0], num_nodes).cpu().numpy()
         out_degree = indptr[1:] - indptr[:-1]
-=======
-        if method == 'ppr':
-            if normalization == 'sym':
-                # Calculate original degrees.
-                _, col = edge_index
-                deg = scatter(edge_weight, col, 0, num_nodes, reduce='sum')
-
-            edge_index_np = edge_index.cpu().numpy()
-
-            # Assumes sorted and coalesced edge indices:
-            indptr = index2ptr(edge_index[0], num_nodes).cpu().numpy()
-            out_degree = indptr[1:] - indptr[:-1]
->>>>>>> 60538fff
 
         if method == 'ppr':
             neighbors, neighbor_weights = self.__calc_ppr__(
