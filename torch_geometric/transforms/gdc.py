from typing import Any, Dict, Tuple

import numpy as np
import torch
from scipy.linalg import expm
from torch import Tensor

from torch_geometric.data import Data
from torch_geometric.data.datapipes import functional_transform
from torch_geometric.transforms import BaseTransform
from torch_geometric.utils import (
    add_self_loops,
    coalesce,
    get_ppr,
    is_undirected,
    scatter,
    sort_edge_index,
    to_dense_adj,
)


@functional_transform('gdc')
class GDC(BaseTransform):
    r"""Processes the graph via Graph Diffusion Convolution (GDC) from the
    `"Diffusion Improves Graph Learning" <https://www.kdd.in.tum.de/gdc>`_
    paper (functional name: :obj:`gdc`).

    .. note::

        The paper offers additional advice on how to choose the
        hyperparameters.
        For an example of using GCN with GDC, see `examples/gcn.py
        <https://github.com/pyg-team/pytorch_geometric/blob/master/examples/
        gcn.py>`_.

    Args:
        self_loop_weight (float, optional): Weight of the added self-loop.
            Set to :obj:`None` to add no self-loops. (default: :obj:`1`)
        normalization_in (str, optional): Normalization of the transition
            matrix on the original (input) graph. Possible values:
            :obj:`"sym"`, :obj:`"col"`, and :obj:`"row"`.
            See :func:`GDC.transition_matrix` for details.
            (default: :obj:`"sym"`)
        normalization_out (str, optional): Normalization of the transition
            matrix on the transformed GDC (output) graph. Possible values:
            :obj:`"sym"`, :obj:`"col"`, :obj:`"row"`, and :obj:`None`.
            See :func:`GDC.transition_matrix` for details.
            (default: :obj:`"col"`)
        diffusion_kwargs (dict, optional): Dictionary containing the parameters
            for diffusion.
            `method` specifies the diffusion method (:obj:`"ppr"`,
            :obj:`"heat"` or :obj:`"coeff"`).
            Each diffusion method requires different additional parameters.
            See :func:`GDC.diffusion_matrix_exact` or
            :func:`GDC.diffusion_matrix_approx` for details.
            (default: :obj:`dict(method='ppr', alpha=0.15)`)
        sparsification_kwargs (dict, optional): Dictionary containing the
            parameters for sparsification.
            `method` specifies the sparsification method (:obj:`"threshold"` or
            :obj:`"topk"`).
            Each sparsification method requires different additional
            parameters.
            See :func:`GDC.sparsify_dense` for details.
            (default: :obj:`dict(method='threshold', avg_degree=64)`)
        exact (bool, optional): Whether to exactly calculate the diffusion
            matrix.
            Note that the exact variants are not scalable.
            They densify the adjacency matrix and calculate either its inverse
            or its matrix exponential.
            However, the approximate variants do not support edge weights and
            currently only personalized PageRank and sparsification by
            threshold are implemented as fast, approximate versions.
            (default: :obj:`True`)

    :rtype: :class:`torch_geometric.data.Data`
    """
    def __init__(
        self,
        self_loop_weight: float = 1.,
        normalization_in: str = 'sym',
        normalization_out: str = 'col',
        diffusion_kwargs: Dict[str, Any] = dict(method='ppr', alpha=0.15),
        sparsification_kwargs: Dict[str, Any] = dict(method='threshold',
                                                     avg_degree=64),
        exact: bool = True,
    ):
        self.self_loop_weight = self_loop_weight
        self.normalization_in = normalization_in
        self.normalization_out = normalization_out
        self.diffusion_kwargs = diffusion_kwargs
        self.sparsification_kwargs = sparsification_kwargs
        self.exact = exact

        if self_loop_weight:
            assert exact or self_loop_weight == 1

    @torch.no_grad()
    def forward(self, data: Data) -> Data:
        N = data.num_nodes
        edge_index = data.edge_index
        if data.edge_attr is None:
            edge_weight = torch.ones(edge_index.size(1),
                                     device=edge_index.device)
        else:
            edge_weight = data.edge_attr
            assert self.exact
            assert edge_weight.dim() == 1

        if self.self_loop_weight:
            edge_index, edge_weight = add_self_loops(
                edge_index, edge_weight, fill_value=self.self_loop_weight,
                num_nodes=N)

        edge_index, edge_weight = coalesce(edge_index, edge_weight, N)

        if self.exact:
            edge_index, edge_weight = self.transition_matrix(
                edge_index, edge_weight, N, self.normalization_in)
            diff_mat = self.diffusion_matrix_exact(edge_index, edge_weight, N,
                                                   **self.diffusion_kwargs)
            edge_index, edge_weight = self.sparsify_dense(
                diff_mat, **self.sparsification_kwargs)
        else:
            edge_index, edge_weight = self.diffusion_matrix_approx(
                edge_index, edge_weight, N, self.normalization_in,
                **self.diffusion_kwargs)
            edge_index, edge_weight = self.sparsify_sparse(
                edge_index, edge_weight, N, **self.sparsification_kwargs)

        edge_index, edge_weight = coalesce(edge_index, edge_weight, N)
        edge_index, edge_weight = self.transition_matrix(
            edge_index, edge_weight, N, self.normalization_out)

        data.edge_index = edge_index
        data.edge_attr = edge_weight

        return data

    def transition_matrix(
        self,
        edge_index: Tensor,
        edge_weight: Tensor,
        num_nodes: int,
        normalization: str,
    ) -> Tuple[Tensor, Tensor]:
        r"""Calculate the approximate, sparse diffusion on a given sparse
        matrix.

        Args:
            edge_index (LongTensor): The edge indices.
            edge_weight (Tensor): One-dimensional edge weights.
            num_nodes (int): Number of nodes.
            normalization (str): Normalization scheme:

                1. :obj:`"sym"`: Symmetric normalization
                   :math:`\mathbf{T} = \mathbf{D}^{-1/2} \mathbf{A}
                   \mathbf{D}^{-1/2}`.
                2. :obj:`"col"`: Column-wise normalization
                   :math:`\mathbf{T} = \mathbf{A} \mathbf{D}^{-1}`.
                3. :obj:`"row"`: Row-wise normalization
                   :math:`\mathbf{T} = \mathbf{D}^{-1} \mathbf{A}`.
                4. :obj:`None`: No normalization.

        :rtype: (:class:`LongTensor`, :class:`Tensor`)
        """
        if normalization == 'sym':
            row, col = edge_index
            deg = scatter(edge_weight, col, 0, num_nodes, reduce='sum')
            deg_inv_sqrt = deg.pow(-0.5)
            deg_inv_sqrt[deg_inv_sqrt == float('inf')] = 0
            edge_weight = deg_inv_sqrt[row] * edge_weight * deg_inv_sqrt[col]
        elif normalization == 'col':
            _, col = edge_index
            deg = scatter(edge_weight, col, 0, num_nodes, reduce='sum')
            deg_inv = 1. / deg
            deg_inv[deg_inv == float('inf')] = 0
            edge_weight = edge_weight * deg_inv[col]
        elif normalization == 'row':
            row, _ = edge_index
            deg = scatter(edge_weight, row, 0, num_nodes, reduce='sum')
            deg_inv = 1. / deg
            deg_inv[deg_inv == float('inf')] = 0
            edge_weight = edge_weight * deg_inv[row]
        elif normalization is None:
            pass
        else:
            raise ValueError(
                f"Transition matrix normalization '{normalization}' unknown")

        return edge_index, edge_weight

    def diffusion_matrix_exact(
        self,
        edge_index: Tensor,
        edge_weight: Tensor,
        num_nodes: int,
        method: str,
        **kwargs,
    ) -> Tensor:
        r"""Calculate the (dense) diffusion on a given sparse graph.
        Note that these exact variants are not scalable. They densify the
        adjacency matrix and calculate either its inverse or its matrix
        exponential.

        Args:
            edge_index (LongTensor): The edge indices.
            edge_weight (Tensor): One-dimensional edge weights.
            num_nodes (int): Number of nodes.
            method (str): Diffusion method:

                1. :obj:`"ppr"`: Use personalized PageRank as diffusion.
                   Additionally expects the parameter:

                   - **alpha** (*float*) - Return probability in PPR.
                     Commonly lies in :obj:`[0.05, 0.2]`.

                2. :obj:`"heat"`: Use heat kernel diffusion.
                   Additionally expects the parameter:

                   - **t** (*float*) - Time of diffusion. Commonly lies in
                     :obj:`[2, 10]`.

                3. :obj:`"coeff"`: Freely choose diffusion coefficients.
                   Additionally expects the parameter:

                   - **coeffs** (*List[float]*) - List of coefficients
                     :obj:`theta_k` for each power of the transition matrix
                     (starting at :obj:`0`).

        :rtype: (:class:`Tensor`)
        """
        if method == 'ppr':
            # α (I_n + (α - 1) A)^-1
            edge_weight = (kwargs['alpha'] - 1) * edge_weight
            edge_index, edge_weight = add_self_loops(edge_index, edge_weight,
                                                     fill_value=1,
                                                     num_nodes=num_nodes)
            mat = to_dense_adj(edge_index, edge_attr=edge_weight).squeeze()
            diff_matrix = kwargs['alpha'] * torch.inverse(mat)

        elif method == 'heat':
            # exp(t (A - I_n))
            edge_index, edge_weight = add_self_loops(edge_index, edge_weight,
                                                     fill_value=-1,
                                                     num_nodes=num_nodes)
            edge_weight = kwargs['t'] * edge_weight
            mat = to_dense_adj(edge_index, edge_attr=edge_weight).squeeze()
            undirected = is_undirected(edge_index, edge_weight, num_nodes)
            diff_matrix = self.__expm__(mat, undirected)

        elif method == 'coeff':
            adj_matrix = to_dense_adj(edge_index,
                                      edge_attr=edge_weight).squeeze()
            mat = torch.eye(num_nodes, device=edge_index.device)

            diff_matrix = kwargs['coeffs'][0] * mat
            for coeff in kwargs['coeffs'][1:]:
                mat = mat @ adj_matrix
                diff_matrix += coeff * mat
        else:
            raise ValueError(f"Exact GDC diffusion '{method}' unknown")

        return diff_matrix

    def diffusion_matrix_approx(
        self,
        edge_index: Tensor,
        edge_weight: Tensor,
        num_nodes: int,
        normalization: str,
        method: str,
        **kwargs,
    ) -> Tuple[Tensor, Tensor]:
        r"""Calculate the approximate, sparse diffusion on a given sparse
        graph.

        Args:
            edge_index (LongTensor): The edge indices.
            edge_weight (Tensor): One-dimensional edge weights.
            num_nodes (int): Number of nodes.
            normalization (str): Transition matrix normalization scheme
                (:obj:`"sym"`, :obj:`"row"`, or :obj:`"col"`).
                See :func:`GDC.transition_matrix` for details.
            method (str): Diffusion method:

                1. :obj:`"ppr"`: Use personalized PageRank as diffusion.
                   Additionally expects the parameters:

                   - **alpha** (*float*) - Return probability in PPR.
                     Commonly lies in :obj:`[0.05, 0.2]`.

                   - **eps** (*float*) - Threshold for PPR calculation stopping
                     criterion (:obj:`edge_weight >= eps * out_degree`).
                     Recommended default: :obj:`1e-4`.

        :rtype: (:class:`LongTensor`, :class:`Tensor`)
        """
        if method == 'ppr':
            if normalization == 'sym':
                # Calculate original degrees.
                _, col = edge_index
                deg = scatter(edge_weight, col, 0, num_nodes, reduce='sum')

            edge_index, edge_weight = get_ppr(
                edge_index,
                alpha=kwargs['alpha'],
                eps=kwargs['eps'],
                num_nodes=num_nodes,
            )

            if normalization == 'col':
                edge_index, edge_weight = sort_edge_index(
                    edge_index.flip([0]), edge_weight, num_nodes)

            if normalization == 'sym':
                # We can change the normalization from row-normalized to
                # symmetric by multiplying the resulting matrix with D^{1/2}
                # from the left and D^{-1/2} from the right.
                # Since we use the original degrees for this it will be like
                # we had used symmetric normalization from the beginning
                # (except for errors due to approximation).
                row, col = edge_index
                deg_inv = deg.sqrt()
                deg_inv_sqrt = deg.pow(-0.5)
                deg_inv_sqrt[deg_inv_sqrt == float('inf')] = 0
                edge_weight = deg_inv[row] * edge_weight * deg_inv_sqrt[col]
            elif normalization in ['col', 'row']:
                pass
            else:
                raise ValueError(
                    f"Transition matrix normalization '{normalization}' not "
                    f"implemented for non-exact GDC computation")

        elif method == 'heat':
            raise NotImplementedError(
                ('Currently no fast heat kernel is implemented. You are '
                 'welcome to create one yourself, e.g., based on '
                 '"Kloster and Gleich: Heat kernel based community detection '
                 '(KDD 2014)."'))
        else:
            raise ValueError(f"Approximate GDC diffusion '{method}' unknown")

        return edge_index, edge_weight

    def sparsify_dense(
        self,
        matrix: Tensor,
        method: str,
        **kwargs,
    ) -> Tuple[Tensor, Tensor]:
        r"""Sparsifies the given dense matrix.

        Args:
            matrix (Tensor): Matrix to sparsify.
            method (str): Method of sparsification. Options:

                1. :obj:`"threshold"`: Remove all edges with weights smaller
                   than :obj:`eps`.
                   Additionally expects one of these parameters:

                   - **eps** (*float*) - Threshold to bound edges at.

                   - **avg_degree** (*int*) - If :obj:`eps` is not given,
                     it can optionally be calculated by calculating the
                     :obj:`eps` required to achieve a given :obj:`avg_degree`.

                2. :obj:`"topk"`: Keep edges with top :obj:`k` edge weights per
                   node (column).
                   Additionally expects the following parameters:

                   - **k** (*int*) - Specifies the number of edges to keep.

                   - **dim** (*int*) - The axis along which to take the top
                     :obj:`k`.

        :rtype: (:class:`LongTensor`, :class:`Tensor`)
        """
        assert matrix.shape[0] == matrix.shape[1]
        N = matrix.shape[1]

        if method == 'threshold':
            if 'eps' not in kwargs.keys():
                kwargs['eps'] = self.__calculate_eps__(matrix, N,
                                                       kwargs['avg_degree'])

            edge_index = (matrix >= kwargs['eps']).nonzero(as_tuple=False).t()
            edge_index_flat = edge_index[0] * N + edge_index[1]
            edge_weight = matrix.flatten()[edge_index_flat]

        elif method == 'topk':
            k, dim = min(N, kwargs['k']), kwargs['dim']
            assert dim in [0, 1]
            sort_idx = torch.argsort(matrix, dim=dim, descending=True)
            if dim == 0:
                top_idx = sort_idx[:k]
                edge_weight = torch.gather(matrix, dim=dim,
                                           index=top_idx).flatten()

                row_idx = torch.arange(0, N, device=matrix.device).repeat(k)
                edge_index = torch.stack([top_idx.flatten(), row_idx], dim=0)
            else:
                top_idx = sort_idx[:, :k]
                edge_weight = torch.gather(matrix, dim=dim,
                                           index=top_idx).flatten()

                col_idx = torch.arange(
                    0, N, device=matrix.device).repeat_interleave(k)
                edge_index = torch.stack([col_idx, top_idx.flatten()], dim=0)
        else:
            raise ValueError(f"GDC sparsification '{method}' unknown")

        return edge_index, edge_weight

    def sparsify_sparse(
        self,
        edge_index: Tensor,
        edge_weight: Tensor,
        num_nodes: int,
        method: str,
        **kwargs,
    ) -> Tuple[Tensor, Tensor]:
        r"""Sparsifies a given sparse graph further.

        Args:
            edge_index (LongTensor): The edge indices.
            edge_weight (Tensor): One-dimensional edge weights.
            num_nodes (int): Number of nodes.
            method (str): Method of sparsification:

                1. :obj:`"threshold"`: Remove all edges with weights smaller
                   than :obj:`eps`.
                   Additionally expects one of these parameters:

                   - **eps** (*float*) - Threshold to bound edges at.

                   - **avg_degree** (*int*) - If :obj:`eps` is not given,
                     it can optionally be calculated by calculating the
                     :obj:`eps` required to achieve a given :obj:`avg_degree`.

        :rtype: (:class:`LongTensor`, :class:`Tensor`)
        """
        if method == 'threshold':
            if 'eps' not in kwargs.keys():
                kwargs['eps'] = self.__calculate_eps__(edge_weight, num_nodes,
                                                       kwargs['avg_degree'])

            remaining_edge_idx = (edge_weight >= kwargs['eps']).nonzero(
                as_tuple=False).flatten()
            edge_index = edge_index[:, remaining_edge_idx]
            edge_weight = edge_weight[remaining_edge_idx]
        elif method == 'topk':
            edge_index, edge_weight = sparsify_top_k(edge_index, edge_weight,
                                                     kwargs['k'],
                                                     kwargs['dim'])
        else:
            raise ValueError(f"GDC sparsification '{method}' unknown")

        return edge_index, edge_weight

    def __expm__(self, matrix: Tensor, symmetric: bool) -> Tensor:
        r"""Calculates matrix exponential.

        Args:
            matrix (Tensor): Matrix to take exponential of.
            symmetric (bool): Specifies whether the matrix is symmetric.

        :rtype: (:class:`Tensor`)
        """
        if symmetric:
            e, V = torch.linalg.eigh(matrix, UPLO='U')
            diff_mat = V @ torch.diag(e.exp()) @ V.t()
        else:
            diff_mat = torch.from_numpy(expm(matrix.cpu().numpy()))
            diff_mat = diff_mat.to(matrix.device, matrix.dtype)
        return diff_mat

    def __calculate_eps__(
        self,
        matrix: Tensor,
        num_nodes: int,
        avg_degree: int,
    ) -> float:
        r"""Calculates threshold necessary to achieve a given average degree.

        Args:
            matrix (Tensor): Adjacency matrix or edge weights.
            num_nodes (int): Number of nodes.
            avg_degree (int): Target average degree.

        :rtype: (:class:`float`)
        """
        sorted_edges = torch.sort(matrix.flatten(), descending=True).values
        if avg_degree * num_nodes > len(sorted_edges):
            return -np.inf

        left = sorted_edges[avg_degree * num_nodes - 1]
        right = sorted_edges[avg_degree * num_nodes]
<<<<<<< HEAD
        return (left + right) / 2.0

    def __neighbors_to_graph__(
        self,
        neighbors: List[List[int]],
        neighbor_weights: List[List[float]],
        normalization: str = 'row',
        device: torch.device = 'cpu',
    ) -> Tuple[Tensor, Tensor]:
        r"""Combine a list of neighbors and neighbor weights to create a sparse
        graph.

        Args:
            neighbors (List[List[int]]): List of neighbors for each node.
            neighbor_weights (List[List[float]]): List of weights for the
                neighbors of each node.
            normalization (str): Normalization of resulting matrix
                (options: :obj:`"row"`, :obj:`"col"`). (default: :obj:`"row"`)
            device (torch.device): Device to create output tensors on.
                (default: :obj:`"cpu"`)

        :rtype: (:class:`LongTensor`, :class:`Tensor`)
        """
        edge_weight = torch.from_numpy(np.concatenate(neighbor_weights))
        edge_weight = edge_weight.to(device, torch.get_default_dtype())
        i = np.repeat(np.arange(len(neighbors)),
                      np.fromiter(map(len, neighbors), dtype=int))
        j = np.concatenate(neighbors)
        if normalization == 'col':
            edge_index = torch.from_numpy(np.vstack([j, i])).to(device)
            N = len(neighbors)
            edge_index, edge_weight = coalesce(edge_index, edge_weight, N, N)
        elif normalization == 'row':
            edge_index = torch.from_numpy(np.vstack([i, j])).to(device)
        else:
            raise ValueError(
                f"PPR matrix normalization {normalization} unknown.")
        return edge_index, edge_weight


def get_calc_ppr():
    import numba

    @numba.jit(nopython=True, parallel=True)
    def calc_ppr(
        indptr: np.ndarray,
        indices: np.ndarray,
        out_degree: np.ndarray,
        alpha: float,
        eps: float,
    ) -> Tuple[List[List[int]], List[List[float]]]:
        r"""Calculate the personalized PageRank vector for all nodes
        using a variant of the Andersen algorithm
        (see Andersen et al. :Local Graph Partitioning using PageRank Vectors.)

        Args:
            indptr (np.ndarray): Index pointer for the sparse matrix
                (CSR-format).
            indices (np.ndarray): Indices of the sparse matrix entries
                (CSR-format).
            out_degree (np.ndarray): Out-degree of each node.
            alpha (float): Alpha of the PageRank to calculate.
            eps (float): Threshold for PPR calculation stopping criterion
                (:obj:`edge_weight >= eps * out_degree`).

        :rtype: (:class:`List[List[int]]`, :class:`List[List[float]]`)
        """

        alpha_eps = alpha * eps
        js = [[0]] * len(out_degree)
        vals = [[0.]] * len(out_degree)
        for inode_uint in numba.prange(len(out_degree)):
            inode = numba.int64(inode_uint)
            p = {inode: 0.0}
            r = {}
            r[inode] = alpha
            q = [inode]
            while len(q) > 0:
                unode = q.pop()

                res = r[unode] if unode in r else 0
                if unode in p:
                    p[unode] += res
                else:
                    p[unode] = res
                r[unode] = 0
                for vnode in indices[indptr[unode]:indptr[unode + 1]]:
                    _val = (1 - alpha) * res / out_degree[unode]
                    if vnode in r:
                        r[vnode] += _val
                    else:
                        r[vnode] = _val

                    res_vnode = r[vnode] if vnode in r else 0
                    if res_vnode >= alpha_eps * out_degree[vnode]:
                        if vnode not in q:
                            q.append(vnode)
            js[inode] = list(p.keys())
            vals[inode] = list(p.values())
        return js, vals

    return calc_ppr


def sparsify_top_k(edge_index: torch.Tensor, edge_weight: torch.Tensor, k: int,
                   dim: int = 0):
    r"""Sparsifies a given sparse graph further by choosing the top :obj:`k`
    edges according to :obj:`edge_weight` along dimension :obj:`dim`.

    Args:
        edge_index (LongTensor): The edge indices.
        edge_weight (Tensor): The one-dimensional edge weights.
        k (int): Number of elements to keep per node.
        dim (int, optional): The dimension along which to sparsify. (default:
            :obj:`0`)

    :rtype: (:class:`LongTensor`, :class:`Tensor`)
    """
    # Count how many elements are in each segment
    count = torch.bincount(edge_index[dim], minlength=0)
    cumsum = torch.cumsum(count, dim=0) - count

    # Construct integer order for each segment
    segment_wise_order = torch.ones_like(edge_weight)
    segment_wise_order[0] = 0
    segment_wise_order[cumsum[1:]] -= count[:-1]
    segment_wise_order = segment_wise_order.cumsum(0)

    # Use integer order ids to filter the topk element per segment
    weights_perm = torch.sort(edge_weight, descending=True).indices
    index_perm = torch.sort(edge_index[dim][weights_perm], stable=True).indices
    topk_elements = weights_perm[index_perm[segment_wise_order < k]]

    # Construct topk filterd index
    topk_index = edge_index[:, topk_elements]
    topk_weight = edge_weight[topk_elements]

    return topk_index, topk_weight
=======
        return (left + right) / 2.0
>>>>>>> c5dca4bb
<|MERGE_RESOLUTION|>--- conflicted
+++ resolved
@@ -437,6 +437,15 @@
                      it can optionally be calculated by calculating the
                      :obj:`eps` required to achieve a given :obj:`avg_degree`.
 
+                2. :obj:`"topk"`: Keep edges with top :obj:`k` edge weights per
+                   node (column).
+                   Additionally expects the following parameters:
+
+                   - **k** (*int*) - Specifies the number of edges to keep.
+
+                   - **dim** (*int*) - The axis along which to take the top
+                     :obj:`k`.
+
         :rtype: (:class:`LongTensor`, :class:`Tensor`)
         """
         if method == 'threshold':
@@ -495,7 +504,6 @@
 
         left = sorted_edges[avg_degree * num_nodes - 1]
         right = sorted_edges[avg_degree * num_nodes]
-<<<<<<< HEAD
         return (left + right) / 2.0
 
     def __neighbors_to_graph__(
@@ -633,7 +641,4 @@
     topk_index = edge_index[:, topk_elements]
     topk_weight = edge_weight[topk_elements]
 
-    return topk_index, topk_weight
-=======
-        return (left + right) / 2.0
->>>>>>> c5dca4bb
+    return topk_index, topk_weight