--- conflicted
+++ resolved
@@ -1,10 +1,6 @@
 import numpy as np
 import scipy.sparse as sp
-<<<<<<< HEAD
 import torch
-=======
-
->>>>>>> 7cb12b70
 from torch_geometric.transforms import BaseTransform
 from torch_geometric.utils import subgraph, to_scipy_sparse_matrix
 
@@ -21,13 +17,9 @@
         self.num_components = num_components
 
     def __call__(self, data):
-<<<<<<< HEAD
-        adj = to_scipy_sparse_matrix(data.edge_index,
-                                     data.edge_attr, data.num_nodes)
-=======
-        adj = to_scipy_sparse_matrix(data.edge_index, data.edge_attr,
-                                     data.num_nodes)
->>>>>>> 7cb12b70
+        adj = to_scipy_sparse_matrix(edge_index=data.edge_index,
+                                     edge_attr=data.edge_attr,
+                                     num_nodes=data.num_nodes)
 
         _, components = sp.csgraph.connected_components(adj)
         values, counts = np.unique(components, return_counts=True)
