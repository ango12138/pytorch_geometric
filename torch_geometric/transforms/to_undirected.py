from typing import Union

import torch
from torch import Tensor

from torch_geometric.utils import to_undirected
<<<<<<< HEAD
=======
from torch_geometric.data import Data, HeteroData
>>>>>>> 00e2e2eb
from torch_geometric.transforms import BaseTransform


class ToUndirected(BaseTransform):
<<<<<<< HEAD
    r"""Converts the graph to an undirected graph, so that
    :math:`(j,i) \in \mathcal{E}` for every edge :math:`(i,j) \in \mathcal{E}`.
=======
    r"""Converts a homogeneous or heterogeneous graph to an undirected graph
    such that :math:`(j,i) \in \mathcal{E}` for every edge
    :math:`(i,j) \in \mathcal{E}`.
    In heterogeneous graphs, will add "reverse" connections for *all* existing
    edge types.
>>>>>>> 00e2e2eb

    Args:
        reduce (string, optional): The reduce operation to use for merging edge
            features (:obj:`"add"`, :obj:`"mean"`, :obj:`"min"`, :obj:`"max"`,
            :obj:`"mul"`). (default: :obj:`"add"`)
        merge (bool, optional): If set to :obj:`False`, will create reverse
            edge types for connections pointing to the same source and target
            node type.
            If set to :obj:`True`, reverse edges will be merged into the
            original relation.
            This option only has effects in
            :class:`~torch_geometric.data.HeteroData` graph data.
            (default: :obj:`True`)
    """
    def __init__(self, reduce: str = "add", merge: bool = True):
        self.reduce = reduce
        self.merge = merge

    def __call__(self, data: Union[Data, HeteroData]):
        for store in data.edge_stores:
            if 'edge_index' not in store:
                continue

            nnz = store.edge_index.size(1)

            if isinstance(data, HeteroData) and (store.is_bipartite()
                                                 or not self.merge):
                src, rel, dst = store._key

                # Just reverse the connectivity and add edge attributes:
                row, col = store.edge_index
                rev_edge_index = torch.stack([col, row], dim=0)

                inv_store = data[dst, f'rev_{rel}', src]
                inv_store.edge_index = rev_edge_index
                for key, value in store.items():
                    if isinstance(value, Tensor) and value.size(0) == nnz:
                        inv_store[key] = value

            else:
                keys, values = [], []
                for key, value in store.items():
                    if isinstance(value, Tensor) and value.size(0) == nnz:
                        keys.append(key)
                        values.append(value)

                store.edge_index, values = to_undirected(
                    store.edge_index, values, reduce=self.reduce)

                for key, value in zip(keys, values):
                    store[key] = value

        return data

    def __repr__(self):
        return f'{self.__class__.__name__}()'<|MERGE_RESOLUTION|>--- conflicted
+++ resolved
@@ -4,24 +4,16 @@
 from torch import Tensor
 
 from torch_geometric.utils import to_undirected
-<<<<<<< HEAD
-=======
 from torch_geometric.data import Data, HeteroData
->>>>>>> 00e2e2eb
 from torch_geometric.transforms import BaseTransform
 
 
 class ToUndirected(BaseTransform):
-<<<<<<< HEAD
-    r"""Converts the graph to an undirected graph, so that
-    :math:`(j,i) \in \mathcal{E}` for every edge :math:`(i,j) \in \mathcal{E}`.
-=======
     r"""Converts a homogeneous or heterogeneous graph to an undirected graph
     such that :math:`(j,i) \in \mathcal{E}` for every edge
     :math:`(i,j) \in \mathcal{E}`.
     In heterogeneous graphs, will add "reverse" connections for *all* existing
     edge types.
->>>>>>> 00e2e2eb
 
     Args:
         reduce (string, optional): The reduce operation to use for merging edge
@@ -76,5 +68,5 @@
 
         return data
 
-    def __repr__(self):
+    def __repr__(self) -> str:
         return f'{self.__class__.__name__}()'