--- conflicted
+++ resolved
@@ -115,11 +115,8 @@
             edge_index = data[edge_type].edge_index
             adj1 = SparseTensor.from_edge_index(
                 edge_index=edge_index, sparse_sizes=data[edge_type].size())
-<<<<<<< HEAD
             if self.max_sample is not None:
                 adj1 = self.adj_sampling(adj1, self.max_sample)
-=======
->>>>>>> 6ebfd2c9
 
             for i, edge_type in enumerate(metapath[1:]):
                 print('ADD METAPATH LOOP ========== ', i, edge_type)
@@ -127,15 +124,11 @@
                 print(edge_index.size(), '============== full')
                 adj2 = SparseTensor.from_edge_index(
                     edge_index=edge_index, sparse_sizes=data[edge_type].size())
-<<<<<<< HEAD
                 if self.max_sample is not None:
                     adj2 = self.adj_sampling(adj2, self.max_sample)
-                print(adj2.sparse_sizes(), '============== downsample')
-=======
-                print(edge_index.size(), '============== downsample')
->>>>>>> 6ebfd2c9
+                print(adj2.nnz(), '============== downsample')
                 adj1 = adj1 @ adj2
-                print(adj1, '============= result edges')
+                print(adj1.nnz(), '============= result edges')
 
             row, col, _ = adj1.coo()
             new_edge_type = (metapath[0][0], f'metapath_{j}', metapath[-1][-1])
