--- conflicted
+++ resolved
@@ -115,33 +115,21 @@
             if max_sample is not None:
                 edge_index = self.edge_index_sampling(edge_index, max_sample)
             adj1 = SparseTensor.from_edge_index(
-<<<<<<< HEAD
                 edge_index=edge_index,
                 sparse_sizes=data[edge_type].size())
             adj1 = adj1.coalesce()
-=======
-                edge_index=edge_index, sparse_sizes=data[edge_type].size())
->>>>>>> dfc0da85
 
             for i, edge_type in enumerate(metapath[1:]):
                 print('ADD METAPATH LOOP ========== ', i, edge_type)
                 edge_index = data[edge_type].edge_index
                 print(edge_index.size(), '============== full')
                 if max_sample is not None:
-<<<<<<< HEAD
                     edge_index = self.edge_index_sampling(edge_index, max_sample)
                 adj2 = SparseTensor.from_edge_index(
                     edge_index=edge_index,
                     sparse_sizes=data[edge_type].size())
                 adj2 = adj2.coalesce()
                 print(edge_index.size(), '============== downsample')
-=======
-                    edge_index = self.edge_index_sampling(
-                        edge_index, max_sample)
-                print(edge_index.size(), '============== downsample')
-                adj2 = SparseTensor.from_edge_index(
-                    edge_index=edge_index, sparse_sizes=data[edge_type].size())
->>>>>>> dfc0da85
                 adj1 = adj1 @ adj2
                 adj1 = adj1.coalesce()
                 print(adj1, '============= result edges')
@@ -172,18 +160,12 @@
 
         return data
 
-<<<<<<< HEAD
     def _edge_index_sampling(self, edge_index, max_sample, backward=False):
         if backward:
             node_idx = edge_index[1]
         else:
             node_idx = edge_index[0]
         _, counts = torch.unique(node_idx, sorted=False, return_counts=True)
-=======
-    def edge_index_sampling(self, edge_index, max_sample):
-        _, counts = torch.unique(edge_index[0], sorted=False,
-                                 return_counts=True)
->>>>>>> dfc0da85
         sample_prob = torch.repeat_interleave(1 / counts * max_sample, counts)
         draw = torch.rand(sample_prob.size(), dtype=float)
         mask = sample_prob > draw
