--- conflicted
+++ resolved
@@ -3,15 +3,6 @@
 from torch import Tensor
 from torch_sparse import SparseTensor
 
-<<<<<<< HEAD
-from torch_geometric.transforms import BaseTransform
-
-
-class ToSparseTensor(BaseTransform):
-    r"""Converts the :obj:`edge_index` attribute of a data object into a
-    (transposed) :class:`torch_sparse.SparseTensor` type with key
-    :obj:`adj_.t`.
-=======
 from torch_geometric.data import Data, HeteroData
 from torch_geometric.utils import sort_edge_index
 from torch_geometric.transforms import BaseTransform
@@ -21,7 +12,6 @@
     r"""Converts the :obj:`edge_index` attributes of a homogeneous or
     heterogeneous data object into a (transposed)
     :class:`torch_sparse.SparseTensor` type with key :obj:`adj_.t`.
->>>>>>> 00e2e2eb
 
     .. note::
 
@@ -83,5 +73,5 @@
 
         return data
 
-    def __repr__(self):
+    def __repr__(self) -> str:
         return f'{self.__class__.__name__}()'