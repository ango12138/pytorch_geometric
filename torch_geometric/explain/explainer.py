import warnings
from typing import Any, Dict, Optional, Union

import torch
from torch import Tensor

from torch_geometric.explain import (
    ExplainerAlgorithm,
    Explanation,
    HeteroExplanation,
)
from torch_geometric.explain.algorithm.utils import (
    clear_masks,
    set_hetero_masks,
    set_masks,
)
from torch_geometric.explain.config import (
    ExplainerConfig,
    ExplanationType,
    MaskType,
    ModelConfig,
    ModelMode,
    ModelReturnType,
    ThresholdConfig,
)
from torch_geometric.typing import EdgeType, NodeType


class Explainer:
    r"""An explainer class for instance-level explanations of Graph Neural
    Networks.
    Args:
        model (torch.nn.Module): The model to explain.
        algorithm (ExplainerAlgorithm): The explanation algorithm.
        explanation_type (ExplanationType or str): The type of explanation to
            compute. The possible values are:

                - :obj:`"model"`: Explains the model prediction.

                - :obj:`"phenomenon"`: Explains the phenomenon that the model
                  is trying to predict.

            In practice, this means that the explanation algorithm will either
            compute their losses with respect to the model output
            (:obj:`"model"`) or the target output (:obj:`"phenomenon"`).
        model_config (ModelConfig): The model configuration.
            See :class:`~torch_geometric.explain.config.ModelConfig` for
            available options. (default: :obj:`None`)
        node_mask_type (MaskType or str, optional): The type of mask to apply
            on nodes. The possible values are (default: :obj:`None`):

                - :obj:`None`: Will not apply any mask on nodes.

                - :obj:`"object"`: Will mask each node.

                - :obj:`"common_attributes"`: Will mask each feature.

                - :obj:`"attributes"`: Will mask each feature across all nodes.

        edge_mask_type (MaskType or str, optional): The type of mask to apply
            on edges. Has the sample possible values as :obj:`node_mask_type`.
            (default: :obj:`None`)
        threshold_config (ThresholdConfig, optional): The threshold
            configuration.
            See :class:`~torch_geometric.explain.config.ThresholdConfig` for
            available options. (default: :obj:`None`)
    """
    def __init__(
        self,
        model: torch.nn.Module,
        algorithm: ExplainerAlgorithm,
        explanation_type: Union[ExplanationType, str],
        model_config: Union[ModelConfig, Dict[str, Any]],
        node_mask_type: Optional[Union[MaskType, str]] = None,
        edge_mask_type: Optional[Union[MaskType, str]] = None,
        threshold_config: Optional[ThresholdConfig] = None,
    ):
        explainer_config = ExplainerConfig(
            explanation_type=explanation_type,
            node_mask_type=node_mask_type,
            edge_mask_type=edge_mask_type,
        )

        self.model = model
        self.algorithm = algorithm

        self.explanation_type = explainer_config.explanation_type
        self.model_config = ModelConfig.cast(model_config)
        self.node_mask_type = explainer_config.node_mask_type
        self.edge_mask_type = explainer_config.edge_mask_type
        self.threshold_config = ThresholdConfig.cast(threshold_config)

        self.algorithm.connect(explainer_config, self.model_config)

    @torch.no_grad()
    def get_prediction(self, *args, **kwargs) -> Tensor:
        r"""Returns the prediction of the model on the input graph.
        If the model mode is :obj:`"regression"`, the prediction is returned as
        a scalar value.
        If the model mode is :obj:`"multiclass_classification"` or
        :obj:`"binary_classification"`, the prediction is returned as the
        predicted class label.
        Args:
            *args: Arguments passed to the model.
            **kwargs (optional): Additional keyword arguments passed to the
                model.
        """
        training = self.model.training
        self.model.eval()

        with torch.no_grad():
            out = self.model(*args, **kwargs)
<<<<<<< HEAD

        if self.model_config.mode == ModelMode.multiclass_classification and \
                self.model_config.return_type != ModelReturnType.raw:
            out = out.argmax(dim=-1)
        elif self.model_config.mode == ModelMode.binary_classification:
            # TODO: allow customization of the thresholds used below
            if self.model_config.return_type.value == 'raw':
                out = (out > 0).long().view(-1)
            elif self.model_config.return_type.value == 'probs':
                out = (out > 0.5).long().view(-1)
=======
>>>>>>> 675fe6ac

        self.model.train(training)
        return out

    def get_masked_prediction(
        self,
        x: Union[Tensor, Dict[NodeType, Tensor]],
        edge_index: Union[Tensor, Dict[EdgeType, Tensor]],
        node_mask: Optional[Union[Tensor, Dict[NodeType, Tensor]]] = None,
        edge_mask: Optional[Union[Tensor, Dict[EdgeType, Tensor]]] = None,
        **kwargs,
    ) -> Tensor:
        r"""Returns the prediction of the model on the input graph with node
        and edge masks applied."""
        if isinstance(x, Tensor) and node_mask is not None:
            x = node_mask * x
        elif isinstance(x, dict) and node_mask is not None:
            x = {key: value * node_mask[key] for key, value in x.items()}

        if isinstance(edge_mask, Tensor):
            set_masks(self.model, edge_mask, edge_index, apply_sigmoid=False)
        elif isinstance(edge_mask, dict):
            set_hetero_masks(self.model, edge_mask, edge_index,
                             apply_sigmoid=False)

        out = self.get_prediction(x, edge_index, **kwargs)
        clear_masks(self.model)
        return out

    def __call__(
        self,
        x: Union[Tensor, Dict[NodeType, Tensor]],
        edge_index: Union[Tensor, Dict[EdgeType, Tensor]],
        *,
        target: Optional[Tensor] = None,
        index: Optional[Union[int, Tensor]] = None,
        **kwargs,
    ) -> Union[Explanation, HeteroExplanation]:
        r"""Computes the explanation of the GNN for the given inputs and
        target.
        .. note::

            If you get an error message like "Trying to backward through the
            graph a second time", make sure that the target you provided
            was computed with :meth:`torch.no_grad`.
        Args:
            x (Union[torch.Tensor, Dict[NodeType, torch.Tensor]]): The input
                node features of a homogeneous or heterogeneous graph.
            edge_index (Union[torch.Tensor, Dict[NodeType, torch.Tensor]]): The
                input edge indices of a homogeneous or heterogeneous graph.
            target (torch.Tensor): The target of the model.
                If the explanation type is :obj:`"phenomenon"`, the target has
                to be provided.
                If the explanation type is :obj:`"model"`, the target should be
                set to :obj:`None` and will get automatically inferred.
                (default: :obj:`None`)
            index (Union[int, Tensor], optional): The index of the model
                output to explain. Can be a single index or a tensor of
                indices. (default: :obj:`None`)
            **kwargs: additional arguments to pass to the GNN.
        """
        # Choose the `target` depending on the explanation type:
        prediction: Optional[Tensor] = None
        if self.explanation_type == ExplanationType.phenomenon:
            if target is None:
                raise ValueError(
                    f"The 'target' has to be provided for the explanation "
                    f"type '{self.explanation_type.value}'")
        elif self.explanation_type == ExplanationType.model:
            if target is not None:
                warnings.warn(
                    f"The 'target' should not be provided for the explanation "
                    f"type '{self.explanation_type.value}'")
            prediction = self.get_prediction(x, edge_index, **kwargs)
            target = self.get_target(prediction)

        training = self.model.training
        self.model.eval()

        explanation = self.algorithm(
            self.model,
            x,
            edge_index,
            target=target,
            index=index,
            **kwargs,
        )

        self.model.train(training)

        # Add explainer objectives to the `Explanation` object:
        explanation._model_config = self.model_config
        explanation.prediction = prediction
        explanation.target = target
        explanation.index = index

        # Add model inputs to the `Explanation` object:
        if isinstance(explanation, Explanation):
            explanation._model_args = list(kwargs.keys())
            explanation.x = x
            explanation.edge_index = edge_index

            for key, arg in kwargs.items():  # Add remaining `kwargs`:
                explanation[key] = arg

        elif isinstance(explanation, HeteroExplanation):
            assert isinstance(x, dict)
            # TODO Add `explanation._model_args`
            for node_type, value in x.items():
                explanation[node_type].x = value

            assert isinstance(edge_index, dict)
            for edge_type, value in edge_index.items():
                explanation[edge_type].edge_index = value

            for key, arg in kwargs.items():  # Add remaining `kwargs`:
                if isinstance(arg, dict):
                    # Keyword arguments are likely named `{attr_name}_dict`
                    # while we only want to assign the `{attr_name}` to the
                    # `HeteroExplanation` object:
                    key = key[:-5] if key.endswith('_dict') else key
                    for type_name, value in arg.items():
                        explanation[type_name][key] = value
                else:
                    explanation[key] = arg

        explanation.validate_masks()
        return explanation.threshold(self.threshold_config)

<<<<<<< HEAD
        raise NotImplementedError

    def _threshold(
        self,
        explanation: Union[Explanation, HeteroExplanation],
    ) -> Union[Explanation, HeteroExplanation]:
        """Thresholds the explanation masks according to the thresholding
        method.
        Args:
            explanation (Explanation or HeteroExplanation): The explanation to
                threshold.
=======
    def get_target(self, prediction: Tensor) -> Tensor:
        r"""Returns the target of the model from a given prediction.

        If the model mode is of type :obj:`"regression"`, the prediction is
        returned as it is.
        If the model mode is of type :obj:`"multiclass_classification"` or
        :obj:`"binary_classification"`, the prediction is returned as the
        predicted class label.
>>>>>>> 675fe6ac
        """
        if self.model_config.mode == ModelMode.binary_classification:
            # TODO: Allow customization of the thresholds used below.
            if self.model_config.return_type == ModelReturnType.raw:
                return (prediction > 0).long().view(-1)
            if self.model_config.return_type == ModelReturnType.probs:
                return (prediction > 0.5).long().view(-1)
            assert False

        if self.model_config.mode == ModelMode.multiclass_classification:
            return prediction.argmax(dim=-1)

        return prediction<|MERGE_RESOLUTION|>--- conflicted
+++ resolved
@@ -110,19 +110,6 @@
 
         with torch.no_grad():
             out = self.model(*args, **kwargs)
-<<<<<<< HEAD
-
-        if self.model_config.mode == ModelMode.multiclass_classification and \
-                self.model_config.return_type != ModelReturnType.raw:
-            out = out.argmax(dim=-1)
-        elif self.model_config.mode == ModelMode.binary_classification:
-            # TODO: allow customization of the thresholds used below
-            if self.model_config.return_type.value == 'raw':
-                out = (out > 0).long().view(-1)
-            elif self.model_config.return_type.value == 'probs':
-                out = (out > 0.5).long().view(-1)
-=======
->>>>>>> 675fe6ac
 
         self.model.train(training)
         return out
@@ -252,28 +239,13 @@
         explanation.validate_masks()
         return explanation.threshold(self.threshold_config)
 
-<<<<<<< HEAD
-        raise NotImplementedError
-
-    def _threshold(
-        self,
-        explanation: Union[Explanation, HeteroExplanation],
-    ) -> Union[Explanation, HeteroExplanation]:
-        """Thresholds the explanation masks according to the thresholding
-        method.
-        Args:
-            explanation (Explanation or HeteroExplanation): The explanation to
-                threshold.
-=======
     def get_target(self, prediction: Tensor) -> Tensor:
         r"""Returns the target of the model from a given prediction.
-
         If the model mode is of type :obj:`"regression"`, the prediction is
         returned as it is.
         If the model mode is of type :obj:`"multiclass_classification"` or
         :obj:`"binary_classification"`, the prediction is returned as the
         predicted class label.
->>>>>>> 675fe6ac
         """
         if self.model_config.mode == ModelMode.binary_classification:
             # TODO: Allow customization of the thresholds used below.
