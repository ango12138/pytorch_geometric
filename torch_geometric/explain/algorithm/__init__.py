--- conflicted
+++ resolved
@@ -1,19 +1,13 @@
 from .base import ExplainerAlgorithm
 from .dummy_explainer import DummyExplainer
 from .gnn_explainer import GNNExplainer
-<<<<<<< HEAD
 from .pg_explainer import PGExplainer
-=======
 from .attention_explainer import AttentionExplainer
->>>>>>> f00dfa93
 
 __all__ = classes = [
     'ExplainerAlgorithm',
     'DummyExplainer',
     'GNNExplainer',
-<<<<<<< HEAD
     'PGExplainer',
-=======
     'AttentionExplainer',
->>>>>>> f00dfa93
 ]