--- conflicted
+++ resolved
@@ -77,10 +77,7 @@
 
     ###########################################################################
 
-<<<<<<< HEAD
-=======
     @torch.no_grad()
->>>>>>> 30ed9777
     def get_initial_prediction(
         self,
         model: torch.nn.Module,
@@ -103,12 +100,7 @@
             **kwargs (optional): Additional keyword arguments passed to
                 :obj:`model`.
         """
-<<<<<<< HEAD
-        with torch.no_grad():
-            out = model(*args, **kwargs)
-=======
         out = model(*args, **kwargs)
->>>>>>> 30ed9777
         if model_mode == ModelMode.classification:
             out = out.argmax(dim=-1)
         return out
@@ -160,7 +152,7 @@
         for module in model.modules():
             if isinstance(module, MessagePassing):
                 return module.flow
-        return 'source_to_target'
+        return "source_to_target"
 
     def _to_log_prob(self, y: Tensor, return_type: ModelReturnType) -> Tensor:
         r"""Converts the model output to log-probabilities.
