--- conflicted
+++ resolved
@@ -7,46 +7,48 @@
 
 class ExplanationType(Enum):
     """Enum class for the explanation type."""
-    model = 'model'
-    phenomenon = 'phenomenon'
+
+    model = "model"
+    phenomenon = "phenomenon"
 
 
 class MaskType(Enum):
     """Enum class for the mask type."""
-    object = 'object'
-    common_attributes = 'common_attributes'
-    attributes = 'attributes'
-<<<<<<< HEAD
-    common_attributes = 'common_attributes'
-=======
->>>>>>> 30ed9777
+
+    object = "object"
+    common_attributes = "common_attributes"
+    attributes = "attributes"
 
 
 class ModelMode(Enum):
     """Enum class for the model return type."""
-    classification = 'classification'
-    regression = 'regression'
+
+    classification = "classification"
+    regression = "regression"
 
 
 class ModelTaskLevel(Enum):
     """Enum class for the model task level."""
-    node = 'node'
-    edge = 'edge'
-    graph = 'graph'
+
+    node = "node"
+    edge = "edge"
+    graph = "graph"
 
 
 class ModelReturnType(Enum):
     """Enum class for the model return type."""
-    raw = 'raw'
-    probs = 'probs'
-    log_probs = 'log_probs'
+
+    raw = "raw"
+    probs = "probs"
+    log_probs = "log_probs"
 
 
 class ThresholdType(Enum):
     """Enum class for the threshold type."""
-    hard = 'hard'
-    topk = 'topk'
-    topk_hard = 'topk_hard'
+
+    hard = "hard"
+    topk = "topk"
+    topk_hard = "topk_hard"
     # connected = 'connected'  # TODO
 
 
@@ -77,12 +79,7 @@
 
                 - :obj:`"common_attributes"`: Will mask each feature.
 
-<<<<<<< HEAD
-                - :obj:`"common_attributes"`: Will share the attribute mask
-                    across all nodes.
-=======
                 - :obj:`"attributes"`: Will mask each feature across all nodes.
->>>>>>> 30ed9777
 
         edge_mask_type (MaskType or str, optional): The type of mask to apply
             on edges. Same types as :obj:`node_mask_type`.
@@ -205,8 +202,8 @@
             raise ValueError(f"Threshold value must be a float or int "
                              f"(got {type(self.value)}).")
 
-        if (self.type == ThresholdType.hard
-                and (self.value < 0 or self.value > 1)):
+        if self.type == ThresholdType.hard and (self.value < 0
+                                                or self.value > 1):
             raise ValueError(f"Threshold value must be between 0 and 1 "
                              f"(got {self.value})")
 
