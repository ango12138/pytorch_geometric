import copy
from typing import Dict, List, Optional, Union

<<<<<<< HEAD
import graphviz
=======
import torch
>>>>>>> 1a2d2fa1
from torch import Tensor

from torch_geometric.data.data import Data, warn_or_raise
from torch_geometric.data.hetero_data import HeteroData
from torch_geometric.explain.config import ThresholdConfig, ThresholdType
from torch_geometric.typing import EdgeType, NodeType


class ExplanationMixin:
    @property
    def available_explanations(self) -> List[str]:
        """Returns the available explanation masks."""
        return [key for key in self.keys if key.endswith('_mask')]

    def validate_masks(self, raise_on_error: bool = True) -> bool:
        r"""Validates the correctness of the :class:`Explanation` masks."""
        status = True

        for store in self.node_stores:
            mask = store.get('node_mask')
            if mask is not None and store.num_nodes != mask.size(0):
                status = False
                warn_or_raise(
                    f"Expected a 'node_mask' with {store.num_nodes} nodes "
                    f"(got {mask.size(0)} nodes)", raise_on_error)

            mask = store.get('node_feat_mask')
            if (mask is not None and 'x' in store
                    and store.x.size() != mask.size()):
                status = False
                warn_or_raise(
                    f"Expected a 'node_feat_mask' of shape "
                    f"{list(store.x.size())} (got shape {list(mask.size())})",
                    raise_on_error)
            elif mask is not None and store.num_nodes != mask.size(0):
                status = False
                warn_or_raise(
                    f"Expected a 'node_feat_mask' with {store.num_nodes} "
                    f"nodes (got {mask.size(0)} nodes)", raise_on_error)

        for store in self.edge_stores:
            mask = store.get('edge_mask')
            if mask is not None and store.num_edges != mask.size(0):
                status = False
                warn_or_raise(
                    f"Expected an 'edge_mask' with {store.num_edges} edges "
                    f"(got {mask.size(0)} edges)", raise_on_error)

            mask = store.get('edge_feat_mask')
            if (mask is not None and 'edge_attr' in store
                    and store.edge_attr.size() != mask.size()):
                status = False
                warn_or_raise(
                    f"Expected an 'edge_feat_mask' of shape "
                    f"{list(store.edge_attr.size())} (got shape "
                    f"{list(mask.size())})", raise_on_error)
            elif mask is not None and store.num_edges != mask.size(0):
                status = False
                warn_or_raise(
                    f"Expected an 'edge_feat_mask' with {store.num_edges} "
                    f"edges (got {mask.size(0)} edges)", raise_on_error)

        return status

    def _threshold_mask(
        self,
        mask: Optional[Tensor],
        threshold_config: ThresholdConfig,
    ) -> Optional[Tensor]:

        if mask is None:
            return None

        if threshold_config.type == ThresholdType.hard:
            return (mask > threshold_config.value).float()

        if threshold_config.type in [
                ThresholdType.topk,
                ThresholdType.topk_hard,
        ]:
            if threshold_config.value >= mask.numel():
                if threshold_config.type == ThresholdType.topk:
                    return mask
                else:
                    return torch.ones_like(mask)

            value, index = torch.topk(
                mask.flatten(),
                k=threshold_config.value,
            )

            out = torch.zeros_like(mask.flatten())
            if threshold_config.type == ThresholdType.topk:
                out[index] = value
            else:
                out[index] = 1.0
            return out.view(mask.size())

        assert False

    def threshold(
        self,
        *args,
        **kwargs,
    ) -> Union['Explanation', 'HeteroExplanation']:
        """Thresholds the explanation masks according to the thresholding
        method.

        Args:
            threshold_config (ThresholdConfig): The threshold configuration.
        """
        threshold_config = ThresholdConfig.cast(*args, **kwargs)

        if threshold_config is None:
            return self

        # Avoid modification of the original explanation:
        out = copy.copy(self)

        for store in out.node_stores:
            for key in ['node_mask', 'node_feat_mask']:
                store[key] = self._threshold_mask(store.get(key),
                                                  threshold_config)

        for store in out.edge_stores:
            for key in ['edge_mask', 'edge_feat_mask']:
                store[key] = self._threshold_mask(store.get(key),
                                                  threshold_config)

        return out


class Explanation(Data, ExplanationMixin):
    r"""Holds all the obtained explanations of a homogenous graph.

    The explanation object is a :obj:`~torch_geometric.data.Data` object and
    can hold node-attributions, edge-attributions and feature-attributions.
    It can also hold the original graph if needed.

    Args:
        node_mask (Tensor, optional): Node-level mask with shape
            :obj:`[num_nodes]`. (default: :obj:`None`)
        edge_mask (Tensor, optional): Edge-level mask with shape
            :obj:`[num_edges]`. (default: :obj:`None`)
        node_feat_mask (Tensor, optional): Node-level feature mask with shape
            :obj:`[num_nodes, num_node_features]`. (default: :obj:`None`)
        edge_feat_mask (Tensor, optional): Edge-level feature mask with shape
            :obj:`[num_edges, num_edge_features]`. (default: :obj:`None`)
        **kwargs (optional): Additional attributes.
    """
    def validate(self, raise_on_error: bool = True) -> bool:
        r"""Validates the correctness of the :class:`Explanation` object."""
        status = super().validate(raise_on_error)
        status &= self.validate_masks(raise_on_error)
        return status

    def get_explanation_subgraph(self) -> 'Explanation':
        r"""Returns the induced subgraph, in which all nodes and edges with
        zero attribution are masked out."""
        return self._apply_masks(
            node_mask=self.node_mask > 0 if 'node_mask' in self else None,
            edge_mask=self.edge_mask > 0 if 'edge_mask' in self else None,
        )

    def get_complement_subgraph(self) -> 'Explanation':
        r"""Returns the induced subgraph, in which all nodes and edges with any
        attribution are masked out."""
        return self._apply_masks(
            node_mask=self.node_mask == 0 if 'node_mask' in self else None,
            edge_mask=self.edge_mask == 0 if 'edge_mask' in self else None,
        )

    def _apply_masks(
        self,
        node_mask: Optional[Tensor] = None,
        edge_mask: Optional[Tensor] = None,
    ) -> 'Explanation':
        out = copy.copy(self)

        if edge_mask is not None:
            for key, value in self.items():
                if key == 'edge_index':
                    out.edge_index = value[:, edge_mask]
                elif self.is_edge_attr(key):
                    out[key] = value[edge_mask]

        if node_mask is not None:
            out = out.subgraph(node_mask)

        return out

    def visualize_feature_importance(
        self,
        feat_labels: Optional[List[str]] = None,
        top_k: Optional[int] = None,
    ):
        r"""Creates a bar plot of the node features importance by summing up
        :attr:`self.node_feat_mask` across all nodes.

        Args:
            feat_labels (List[str], optional): Optional labels for features.
                (default :obj:`None`)
            top_k (int, optional): Top k features to plot. If :obj:`None`
                plots all features. (default: :obj:`None`)
        :rtype: :class:`matplotlib.axes.Axes`
        """
        import matplotlib.pyplot as plt
        import pandas as pd

        if 'node_feat_mask' not in self.available_explanations:
            raise ValueError(f"The attribute 'node_feat_mask' is not "
                             f"available in '{self.__class__.__name__}' "
                             f"(got {self.available_explanations})")

        feat_importance = self.node_feat_mask.sum(dim=0).cpu().numpy()

        if feat_labels is None:
            feat_labels = range(feat_importance.shape[0])

        if len(feat_labels) != feat_importance.shape[0]:
            raise ValueError(f"The '{self.__class__.__name__}' object holds "
                             f"{feat_importance.numel()} features, but "
                             f"only {len(feat_labels)} were passed")

        df = pd.DataFrame({'feat_importance': feat_importance},
                          index=feat_labels)
        df = df.sort_values("feat_importance", ascending=False)
        df = df.head(top_k) if top_k is not None else df

        ax = df.plot(
            kind='barh',
            figsize=(10, 7),
            title=f"Feature importance for top {len(df)} features",
            xlabel='Feature importance',
            ylabel='Feature label',
            xlim=[0, float(feat_importance.max()) + 0.3],
            legend=False,
        )
        plt.gca().invert_yaxis()
        ax.bar_label(container=ax.containers[0], label_type='edge')

        return ax

    def visualize_subgraph(self, node_index: int, edge_index: Tensor):
        """Threshold the explanation mask according to the thresholding method.
        Generate and explanation subgraph visualization for thresholded and non-thresholded explanation.
        The output would be a visualization of the explanation subgraph where edge width depends on the importance value of each edge.
        Args:
            explanation (Explanation): The explanation to visualize.
        """
        u_nodes = []
        v_nodes = []
        edge_weights = []

        for index, weight in enumerate(self.edge_mask):
            # edge_index is in COO format
            u_node = int(edge_index[0][index].detach().item())
            v_node = int(edge_index[1][index].detach().item())
            if (weight != 0):
                u_nodes.append(u_node)
                v_nodes.append(v_node)
                edge_weights.append(weight.detach().item())

        # normalize edge weights between 0 and 10 to use them as edge thickness in visualized graph
        norm_edge_weights = []

        for weight in edge_weights:
            norm = (float(weight) - min(edge_weights)) / (max(edge_weights) -
                                                          min(edge_weights))
            norm_edge_weights.append(round(norm * 10, 2))

        # Initialize a graphviz undirected graph
        graph_filename = "visualized_subgraph"
        g = graphviz.Graph("G", filename=graph_filename, format="pdf",
                           engine='sfdp')
        g.attr('graph', overlap="false")
        g.attr('graph', label=f"Subgraph Visualization for Node {node_index}")

        for index, norm_edge_weight in enumerate(norm_edge_weights):
            g.edge(str(u_nodes[index]), str(v_nodes[index]),
                   penwidth=str(norm_edge_weight))

        # if cleanup is set to True, the file that contains the DOT syntax for graph rendering, with name 'graph_filename' will be deleted. Final graph in defined format will continute to exist.
        g.view(cleanup=True)


class HeteroExplanation(HeteroData, ExplanationMixin):
    r"""Holds all the obtained explanations of a heterogeneous graph.

    The explanation object is a :obj:`~torch_geometric.hetero_data.HeteroData`
    and can hold node-attributions, edge-attributions and feature-attributions.
    It can also hold the original graph if needed.
    """
    def validate(self, raise_on_error: bool = True) -> bool:
        r"""Validates the correctness of the :class:`Explanation` object."""
        status = super().validate(raise_on_error)
        status &= self.validate_masks(raise_on_error)
        return status

    def get_explanation_subgraph(self) -> 'HeteroExplanation':
        r"""Returns the induced subgraph, in which all nodes and edges with
        zero attribution are masked out."""
        return self._apply_masks(
            node_mask_dict={
                key: value > 0
                for key, value in self.node_mask_dict.items()
            },
            edge_mask_dict={
                key: value > 0
                for key, value in self.edge_mask_dict.items()
            },
        )

    def get_complement_subgraph(self) -> 'HeteroExplanation':
        r"""Returns the induced subgraph, in which all nodes and edges with any
        attribution are masked out."""
        return self._apply_masks(
            node_mask_dict={
                key: value == 0
                for key, value in self.node_mask_dict.items()
            },
            edge_mask_dict={
                key: value == 0
                for key, value in self.edge_mask_dict.items()
            },
        )

    def _apply_masks(
        self,
        node_mask_dict: Dict[NodeType, Tensor],
        edge_mask_dict: Dict[EdgeType, Tensor],
    ) -> 'HeteroExplanation':
        out = copy.deepcopy(self)

        for edge_type, edge_mask in edge_mask_dict.items():
            for key, value in self[edge_type].items():
                if key == 'edge_index':
                    out[edge_type].edge_index = value[:, edge_mask]
                elif self[edge_type].is_edge_attr(key):
                    out[edge_type][key] = value[edge_mask]

        return out.subgraph(node_mask_dict)<|MERGE_RESOLUTION|>--- conflicted
+++ resolved
@@ -1,11 +1,8 @@
 import copy
 from typing import Dict, List, Optional, Union
 
-<<<<<<< HEAD
 import graphviz
-=======
 import torch
->>>>>>> 1a2d2fa1
 from torch import Tensor
 
 from torch_geometric.data.data import Data, warn_or_raise
