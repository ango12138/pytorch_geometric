import copy
<<<<<<< HEAD
from typing import List, Optional, Union
=======
from typing import Dict, List, Optional, Union
>>>>>>> 9a587477

import torch
from torch import Tensor

from torch_geometric.data.data import Data, warn_or_raise
from torch_geometric.data.hetero_data import HeteroData
from torch_geometric.explain.config import ThresholdConfig, ThresholdType
from torch_geometric.typing import EdgeType, NodeType


<<<<<<< HEAD
class Explanation(Data):
    r"""Holds all the obtained explanations of a homogenous graph.

    The explanation object is a :obj:`~torch_geometric.data.Data` object and
    can hold node-attribution, edge-attribution, feature-attribution. It can
    also hold the original graph if needed.

    Args:
        index (Union[int, Tensor], optional): The index of the model
                output that the explanation explains. Can be a single
                index or a tensor of indices. (default: :obj:`None`)
        node_mask (Tensor, optional): Node-level mask with shape
            :obj:`[num_nodes]`. (default: :obj:`None`)
        edge_mask (Tensor, optional): Edge-level mask with shape
            :obj:`[num_edges]`. (default: :obj:`None`)
        node_feat_mask (Tensor, optional): Node-level feature mask with shape
            :obj:`[num_nodes, num_node_features]`. (default: :obj:`None`)
        edge_feat_mask (Tensor, optional): Edge-level feature mask with shape
            :obj:`[num_edges, num_edge_features]`. (default: :obj:`None`)
        **kwargs (optional): Additional attributes.
    """
    def __init__(
        self,
        index: Optional[Union[int, Tensor]] = None,
        node_mask: Optional[Tensor] = None,
        edge_mask: Optional[Tensor] = None,
        node_feat_mask: Optional[Tensor] = None,
        edge_feat_mask: Optional[Tensor] = None,
        **kwargs,
    ):
        super().__init__(
            index=index,
            node_mask=node_mask,
            edge_mask=edge_mask,
            node_feat_mask=node_feat_mask,
            edge_feat_mask=edge_feat_mask,
            **kwargs,
        )

=======
class ExplanationMixin:
>>>>>>> 9a587477
    @property
    def available_explanations(self) -> List[str]:
        """Returns the available explanation masks."""
        return [key for key in self.keys if key.endswith('_mask')]

<<<<<<< HEAD
    def validate(self, raise_on_error: bool = True) -> bool:
        r"""Validates the correctness of the explanation"""
        status = super().validate()

        # TODO check that index is in node_mask
        if 'node_mask' in self and self.num_nodes != self.node_mask.size(0):
            status = False
            warn_or_raise(
                f"Expected a 'node_mask' with {self.num_nodes} nodes "
                f"(got {self.node_mask.size(0)} nodes)", raise_on_error)

        if 'edge_mask' in self and self.num_edges != self.edge_mask.size(0):
            status = False
            warn_or_raise(
                f"Expected an 'edge_mask' with {self.num_edges} edges "
                f"(got {self.edge_mask.size(0)} edges)", raise_on_error)

        if 'node_feat_mask' in self:
            if 'x' in self and self.x.size() != self.node_feat_mask.size():
=======
    def validate_masks(self, raise_on_error: bool = True) -> bool:
        r"""Validates the correctness of the :class:`Explanation` masks."""
        status = True

        for store in self.node_stores:
            mask = store.get('node_mask')
            if mask is not None and store.num_nodes != mask.size(0):
>>>>>>> 9a587477
                status = False
                warn_or_raise(
                    f"Expected a 'node_mask' with {store.num_nodes} nodes "
                    f"(got {mask.size(0)} nodes)", raise_on_error)

            mask = store.get('node_feat_mask')
            if (mask is not None and 'x' in store
                    and store.x.size() != mask.size()):
                status = False
                warn_or_raise(
                    f"Expected a 'node_feat_mask' of shape "
                    f"{list(store.x.size())} (got shape {list(mask.size())})",
                    raise_on_error)
            elif mask is not None and store.num_nodes != mask.size(0):
                status = False
                warn_or_raise(
                    f"Expected a 'node_feat_mask' with {store.num_nodes} "
                    f"nodes (got {mask.size(0)} nodes)", raise_on_error)

        for store in self.edge_stores:
            mask = store.get('edge_mask')
            if mask is not None and store.num_edges != mask.size(0):
                status = False
                warn_or_raise(
                    f"Expected an 'edge_mask' with {store.num_edges} edges "
                    f"(got {mask.size(0)} edges)", raise_on_error)

            mask = store.get('edge_feat_mask')
            if (mask is not None and 'edge_attr' in store
                    and store.edge_attr.size() != mask.size()):
                status = False
                warn_or_raise(
                    f"Expected an 'edge_feat_mask' of shape "
                    f"{list(store.edge_attr.size())} (got shape "
                    f"{list(mask.size())})", raise_on_error)
            elif mask is not None and store.num_edges != mask.size(0):
                status = False
                warn_or_raise(
                    f"Expected an 'edge_feat_mask' with {store.num_edges} "
                    f"edges (got {mask.size(0)} edges)", raise_on_error)

        return status

    def _threshold_mask(
        self,
        mask: Optional[Tensor],
        threshold_config: ThresholdConfig,
    ) -> Optional[Tensor]:

        if mask is None:
            return None

        if threshold_config.type == ThresholdType.hard:
            return (mask > threshold_config.value).float()

        if threshold_config.type in [
                ThresholdType.topk,
                ThresholdType.topk_hard,
        ]:
            if threshold_config.value >= mask.numel():
                if threshold_config.type == ThresholdType.topk:
                    return mask
                else:
                    return torch.ones_like(mask)

            value, index = torch.topk(
                mask.flatten(),
                k=threshold_config.value,
            )

            out = torch.zeros_like(mask.flatten())
            if threshold_config.type == ThresholdType.topk:
                out[index] = value
            else:
                out[index] = 1.0
            return out.view(mask.size())

        assert False

    def threshold(
        self,
        *args,
        **kwargs,
    ) -> Union['Explanation', 'HeteroExplanation']:
        """Thresholds the explanation masks according to the thresholding
        method.

        Args:
            threshold_config (ThresholdConfig): The threshold configuration.
        """
        threshold_config = ThresholdConfig.cast(*args, **kwargs)

        if threshold_config is None:
            return self

        # Avoid modification of the original explanation:
        out = copy.copy(self)

        for store in out.node_stores:
            for key in ['node_mask', 'node_feat_mask']:
                store[key] = self._threshold_mask(store.get(key),
                                                  threshold_config)

        for store in out.edge_stores:
            for key in ['edge_mask', 'edge_feat_mask']:
                store[key] = self._threshold_mask(store.get(key),
                                                  threshold_config)

        return out


class Explanation(Data, ExplanationMixin):
    r"""Holds all the obtained explanations of a homogenous graph.

    The explanation object is a :obj:`~torch_geometric.data.Data` object and
    can hold node-attributions, edge-attributions and feature-attributions.
    It can also hold the original graph if needed.

    Args:
        node_mask (Tensor, optional): Node-level mask with shape
            :obj:`[num_nodes]`. (default: :obj:`None`)
        edge_mask (Tensor, optional): Edge-level mask with shape
            :obj:`[num_edges]`. (default: :obj:`None`)
        node_feat_mask (Tensor, optional): Node-level feature mask with shape
            :obj:`[num_nodes, num_node_features]`. (default: :obj:`None`)
        edge_feat_mask (Tensor, optional): Edge-level feature mask with shape
            :obj:`[num_edges, num_edge_features]`. (default: :obj:`None`)
        **kwargs (optional): Additional attributes.
    """
    def validate(self, raise_on_error: bool = True) -> bool:
        r"""Validates the correctness of the :class:`Explanation` object."""
        status = super().validate(raise_on_error)
        status &= self.validate_masks(raise_on_error)
        return status

    def get_explanation_subgraph(self) -> 'Explanation':
        r"""Returns the induced subgraph, in which all nodes and edges with
        zero attribution are masked out."""
        return self._apply_masks(
            node_mask=self.node_mask > 0 if 'node_mask' in self else None,
            edge_mask=self.edge_mask > 0 if 'edge_mask' in self else None,
        )

    def get_complement_subgraph(self) -> 'Explanation':
        r"""Returns the induced subgraph, in which all nodes and edges with any
        attribution are masked out."""
        return self._apply_masks(
            node_mask=self.node_mask == 0 if 'node_mask' in self else None,
            edge_mask=self.edge_mask == 0 if 'edge_mask' in self else None,
        )

    def _apply_masks(
        self,
        node_mask: Optional[Tensor] = None,
        edge_mask: Optional[Tensor] = None,
    ) -> 'Explanation':
        out = copy.copy(self)

        if edge_mask is not None:
            for key, value in self.items():
                if key == 'edge_index':
                    out.edge_index = value[:, edge_mask]
                elif self.is_edge_attr(key):
                    out[key] = value[edge_mask]

        if node_mask is not None:
            out = out.subgraph(node_mask)

        return out

    def visualize_feature_importance(
        self,
        feat_labels: Optional[List[str]] = None,
        top_k: Optional[int] = None,
    ):
        r"""Creates a bar plot of the node features importance by summing up
        :attr:`self.node_feat_mask` across all nodes.

        Args:
            feat_labels (List[str], optional): Optional labels for features.
                (default :obj:`None`)
            top_k (int, optional): Top k features to plot. If :obj:`None`
                plots all features. (default: :obj:`None`)
        :rtype: :class:`matplotlib.axes.Axes`
        """
        import matplotlib.pyplot as plt
        import pandas as pd

        if 'node_feat_mask' not in self.available_explanations:
            raise ValueError(f"The attribute 'node_feat_mask' is not "
                             f"available in '{self.__class__.__name__}' "
                             f"(got {self.available_explanations})")

        feat_importance = self.node_feat_mask.sum(dim=0).cpu().numpy()

        if feat_labels is None:
            feat_labels = range(feat_importance.shape[0])

        if len(feat_labels) != feat_importance.shape[0]:
            raise ValueError(f"The '{self.__class__.__name__}' object holds "
                             f"{feat_importance.numel()} features, but "
                             f"only {len(feat_labels)} were passed")

        df = pd.DataFrame({'feat_importance': feat_importance},
                          index=feat_labels)
        df = df.sort_values("feat_importance", ascending=False)
        df = df.head(top_k) if top_k is not None else df

        ax = df.plot(
            kind='barh',
            figsize=(10, 7),
            title=f"Feature importance for top {len(df)} features",
            xlabel='Feature importance',
            ylabel='Feature label',
            xlim=[0, float(feat_importance.max()) + 0.3],
            legend=False,
        )
        plt.gca().invert_yaxis()
        ax.bar_label(container=ax.containers[0], label_type='edge')

        return ax


class HeteroExplanation(HeteroData, ExplanationMixin):
    r"""Holds all the obtained explanations of a heterogeneous graph.

    The explanation object is a :obj:`~torch_geometric.hetero_data.HeteroData`
    and can hold node-attributions, edge-attributions and feature-attributions.
    It can also hold the original graph if needed.
    """
    def validate(self, raise_on_error: bool = True) -> bool:
        r"""Validates the correctness of the :class:`Explanation` object."""
        status = super().validate(raise_on_error)
        status &= self.validate_masks(raise_on_error)
        return status

    def get_explanation_subgraph(self) -> 'HeteroExplanation':
        r"""Returns the induced subgraph, in which all nodes and edges with
        zero attribution are masked out."""
        return self._apply_masks(
            node_mask_dict={
                key: value > 0
                for key, value in self.node_mask_dict.items()
            },
            edge_mask_dict={
                key: value > 0
                for key, value in self.edge_mask_dict.items()
            },
        )

    def get_complement_subgraph(self) -> 'HeteroExplanation':
        r"""Returns the induced subgraph, in which all nodes and edges with any
        attribution are masked out."""
        return self._apply_masks(
            node_mask_dict={
                key: value == 0
                for key, value in self.node_mask_dict.items()
            },
            edge_mask_dict={
                key: value == 0
                for key, value in self.edge_mask_dict.items()
            },
        )

    def _apply_masks(
        self,
        node_mask_dict: Dict[NodeType, Tensor],
        edge_mask_dict: Dict[EdgeType, Tensor],
    ) -> 'HeteroExplanation':
        out = copy.deepcopy(self)

        for edge_type, edge_mask in edge_mask_dict.items():
            for key, value in self[edge_type].items():
                if key == 'edge_index':
                    out[edge_type].edge_index = value[:, edge_mask]
                elif self[edge_type].is_edge_attr(key):
                    out[edge_type][key] = value[edge_mask]

        return out.subgraph(node_mask_dict)<|MERGE_RESOLUTION|>--- conflicted
+++ resolved
@@ -1,9 +1,6 @@
 import copy
-<<<<<<< HEAD
-from typing import List, Optional, Union
-=======
+
 from typing import Dict, List, Optional, Union
->>>>>>> 9a587477
 
 import torch
 from torch import Tensor
@@ -14,75 +11,13 @@
 from torch_geometric.typing import EdgeType, NodeType
 
 
-<<<<<<< HEAD
-class Explanation(Data):
-    r"""Holds all the obtained explanations of a homogenous graph.
-
-    The explanation object is a :obj:`~torch_geometric.data.Data` object and
-    can hold node-attribution, edge-attribution, feature-attribution. It can
-    also hold the original graph if needed.
-
-    Args:
-        index (Union[int, Tensor], optional): The index of the model
-                output that the explanation explains. Can be a single
-                index or a tensor of indices. (default: :obj:`None`)
-        node_mask (Tensor, optional): Node-level mask with shape
-            :obj:`[num_nodes]`. (default: :obj:`None`)
-        edge_mask (Tensor, optional): Edge-level mask with shape
-            :obj:`[num_edges]`. (default: :obj:`None`)
-        node_feat_mask (Tensor, optional): Node-level feature mask with shape
-            :obj:`[num_nodes, num_node_features]`. (default: :obj:`None`)
-        edge_feat_mask (Tensor, optional): Edge-level feature mask with shape
-            :obj:`[num_edges, num_edge_features]`. (default: :obj:`None`)
-        **kwargs (optional): Additional attributes.
-    """
-    def __init__(
-        self,
-        index: Optional[Union[int, Tensor]] = None,
-        node_mask: Optional[Tensor] = None,
-        edge_mask: Optional[Tensor] = None,
-        node_feat_mask: Optional[Tensor] = None,
-        edge_feat_mask: Optional[Tensor] = None,
-        **kwargs,
-    ):
-        super().__init__(
-            index=index,
-            node_mask=node_mask,
-            edge_mask=edge_mask,
-            node_feat_mask=node_feat_mask,
-            edge_feat_mask=edge_feat_mask,
-            **kwargs,
-        )
-
-=======
 class ExplanationMixin:
->>>>>>> 9a587477
     @property
     def available_explanations(self) -> List[str]:
         """Returns the available explanation masks."""
         return [key for key in self.keys if key.endswith('_mask')]
 
-<<<<<<< HEAD
-    def validate(self, raise_on_error: bool = True) -> bool:
-        r"""Validates the correctness of the explanation"""
-        status = super().validate()
-
-        # TODO check that index is in node_mask
-        if 'node_mask' in self and self.num_nodes != self.node_mask.size(0):
-            status = False
-            warn_or_raise(
-                f"Expected a 'node_mask' with {self.num_nodes} nodes "
-                f"(got {self.node_mask.size(0)} nodes)", raise_on_error)
-
-        if 'edge_mask' in self and self.num_edges != self.edge_mask.size(0):
-            status = False
-            warn_or_raise(
-                f"Expected an 'edge_mask' with {self.num_edges} edges "
-                f"(got {self.edge_mask.size(0)} edges)", raise_on_error)
-
-        if 'node_feat_mask' in self:
-            if 'x' in self and self.x.size() != self.node_feat_mask.size():
-=======
+
     def validate_masks(self, raise_on_error: bool = True) -> bool:
         r"""Validates the correctness of the :class:`Explanation` masks."""
         status = True
@@ -90,7 +25,7 @@
         for store in self.node_stores:
             mask = store.get('node_mask')
             if mask is not None and store.num_nodes != mask.size(0):
->>>>>>> 9a587477
+
                 status = False
                 warn_or_raise(
                     f"Expected a 'node_mask' with {store.num_nodes} nodes "
