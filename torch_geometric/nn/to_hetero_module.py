import copy
import warnings
from typing import Dict, List, Optional, Union

import torch
from torch import Tensor

import torch_geometric
from torch_geometric.typing import EdgeType, NodeType, OptTensor
from torch_geometric.utils import scatter


class ToHeteroLinear(torch.nn.Module):
    def __init__(
        self,
        module: torch.nn.Module,
        types: Union[List[NodeType], List[EdgeType]],
    ):
        from torch_geometric.nn import HeteroLinear, Linear

        super().__init__()

        self.types = types

        if isinstance(module, Linear):
            self.in_channels = module.in_channels
            self.out_channels = module.out_channels

        elif isinstance(module, torch.nn.Linear):
            self.in_channels = module.in_features
            self.out_channels = module.out_features

        else:
            raise ValueError(f"Expected 'Linear' module (got '{type(module)}'")

        self.bias = module.bias is not None

        # TODO: Need to handle `in_channels=-1` case.
        # TODO We currently assume that `x` is sorted according to `type`.
        self.hetero_module = HeteroLinear(
            self.in_channels,
            self.out_channels,
            num_types=len(types),
            is_sorted=True,
            bias=self.bias,
        )

<<<<<<< HEAD
    def __getitem__(self, get_type: Union[NodeType, EdgeType]) -> Linear:
=======
    def __getitem__(
        self, get_type: Union[NodeType,
                              EdgeType]) -> torch_geometric.nn.dense.Linear:
>>>>>>> 84db3ccd
        # returns a Linear layer for type
        # neccesary to support the following examples:
        # 1) model.lin[node_type].weight.data = conv.root.data.t()
        # 2) model.lin[node_type].bias.data = conv.bias.data
        if not torch_geometric.typing.WITH_PYG_LIB:
            return self.hetero_module.lins[self.types.index(get_type)]
        else:
            lin_to_fill = torch_geometric.nn.dense.Linear(
                self.in_channels, self.out_channels)
            lin_to_fill.weight = self.hetero_module.weight[self.types.index(
                get_type)].view(self.in_channels, self.out_channels)
            if self.bias:
                lin_to_fill.bias = self.hetero_module.bias[self.types.index(
                    get_type)].view(-1)
            return lin_to_fill

    def fused_forward(self, x: Tensor, type_vec: Tensor) -> Tensor:
        return self.hetero_module(x, type_vec)

    def dict_forward(
        self,
        x_dict: Dict[Union[NodeType, EdgeType], Tensor],
    ) -> Dict[Union[NodeType, EdgeType], Tensor]:

        if not torch_geometric.typing.WITH_PYG_LIB:
            return {
                key: self.hetero_module.lins[i](x_dict[key])
                for i, key in enumerate(self.types)
            }

        x = torch.cat([x_dict[key] for key in self.types], dim=0)
        sizes = [x_dict[key].size(0) for key in self.types]
        type_vec = torch.arange(len(self.types), device=x.device)
        size = torch.tensor(sizes, device=x.device)
        type_vec = type_vec.repeat_interleave(size)
        outs = self.hetero_module(x, type_vec).split(sizes)
        return {key: out for key, out in zip(self.types, outs)}

    def forward(
        self,
        x: Union[Tensor, Dict[Union[NodeType, EdgeType], Tensor]],
        type_vec: Optional[Tensor] = None,
    ) -> Union[Tensor, Dict[Union[NodeType, EdgeType], Tensor]]:

        if isinstance(x, dict):
            return self.dict_forward(x)

        elif isinstance(x, Tensor) and type_vec is not None:
            return self.fused_forward(x, type_vec)

        raise ValueError(f"Encountered invalid forward types in "
                         f"'{self.__class__.__name__}'")


class ToHeteroMessagePassing(torch.nn.Module):
    def __init__(
        self,
        module: torch.nn.Module,
        node_types: List[NodeType],
        edge_types: List[NodeType],
        aggr: str = 'sum',
    ):
        from torch_geometric.nn import HeteroConv, MessagePassing

        super().__init__()

        self.node_types = node_types
        self.node_type_to_index = {key: i for i, key in enumerate(node_types)}
        self.edge_types = edge_types

        if not isinstance(module, MessagePassing):
            raise ValueError(f"Expected 'MessagePassing' module "
                             f"(got '{type(module)}'")

        if (not hasattr(module, 'reset_parameters')
                and sum([p.numel() for p in module.parameters()]) > 0):
            warnings.warn(f"'{module}' will be duplicated, but its parameters "
                          f"cannot be reset. To suppress this warning, add a "
                          f"'reset_parameters()' method to '{module}'")

        convs = {edge_type: copy.deepcopy(module) for edge_type in edge_types}
        self.hetero_module = HeteroConv(convs, aggr)
        self.hetero_module.reset_parameters()

    def fused_forward(self, x: Tensor, edge_index: Tensor, node_type: Tensor,
                      edge_type: Tensor) -> Tensor:
        # TODO This currently does not fuse at all :(
        # TODO We currently assume that `x` and `edge_index` are both sorted
        # according to `type`.

        node_sizes = scatter(torch.ones_like(node_type), node_type, dim=0,
                             dim_size=len(self.node_types), reduce='sum')
        edge_sizes = scatter(torch.ones_like(edge_type), edge_type, dim=0,
                             dim_size=len(self.edge_types), reduce='sum')

        cumsum = torch.cat([node_type.new_zeros(1), node_sizes.cumsum(0)[:1]])

        xs = x.split(node_sizes.tolist())
        x_dict = {node_type: x for node_type, x in zip(self.node_types, xs)}

        # TODO Consider out-sourcing to its own function.
        edge_indices = edge_index.clone().split(edge_sizes.tolist(), dim=1)
        for (src, _, dst), index in zip(self.edge_types, edge_indices):
            index[0] -= cumsum[self.node_type_to_index[src]]
            index[1] -= cumsum[self.node_type_to_index[dst]]

        edge_index_dict = {
            edge_type: edge_index
            for edge_type, edge_index in zip(self.edge_types, edge_indices)
        }

        out_dict = self.hetero_module(x_dict, edge_index_dict)
        return torch.cat([out_dict[key] for key in self.node_types], dim=0)

    def dict_forward(
        self,
        x_dict: Dict[NodeType, Tensor],
        edge_index_dict: Dict[EdgeType, Tensor],
        **kwargs,
    ) -> Dict[NodeType, Tensor]:
        return self.hetero_module(x_dict, edge_index_dict, **kwargs)

    def forward(
        self,
        x: Union[Tensor, Dict[NodeType, Tensor]],
        edge_index: Union[Tensor, Dict[EdgeType, Tensor]],
        node_type: OptTensor = None,
        edge_type: OptTensor = None,
        **kwargs,
    ) -> Union[Tensor, Dict[NodeType, Tensor]]:

        if isinstance(x, dict) and isinstance(edge_index, dict):
            return self.dict_forward(x, edge_index, **kwargs)

        elif (isinstance(x, Tensor) and isinstance(edge_index, Tensor)
              and node_type is not None and edge_type is not None):

            if len(kwargs) > 0:
                raise ValueError("Additional forward arguments not yet "
                                 "supported in fused mode")

            return self.fused_forward(x, edge_index, node_type, edge_type)

        raise ValueError(f"Encountered invalid forward types in "
                         f"'{self.__class__.__name__}'")<|MERGE_RESOLUTION|>--- conflicted
+++ resolved
@@ -45,13 +45,7 @@
             bias=self.bias,
         )
 
-<<<<<<< HEAD
     def __getitem__(self, get_type: Union[NodeType, EdgeType]) -> Linear:
-=======
-    def __getitem__(
-        self, get_type: Union[NodeType,
-                              EdgeType]) -> torch_geometric.nn.dense.Linear:
->>>>>>> 84db3ccd
         # returns a Linear layer for type
         # neccesary to support the following examples:
         # 1) model.lin[node_type].weight.data = conv.root.data.t()
