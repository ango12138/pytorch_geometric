from typing import Optional, Tuple

import torch
from torch import Tensor

from torch_geometric.experimental import disable_dynamic_shapes
from torch_geometric.utils import scatter, segment, to_dense_batch


class Aggregation(torch.nn.Module):
    r"""An abstract base class for implementing custom aggregations.

    Aggregation can be either performed via an :obj:`index` vector, which
    defines the mapping from input elements to their location in the output:

    |

    .. image:: https://raw.githubusercontent.com/rusty1s/pytorch_scatter/
            master/docs/source/_figures/add.svg?sanitize=true
        :align: center
        :width: 400px

    |

    Notably, :obj:`index` does not have to be sorted (for most aggregation
    operators):

    .. code-block::

       # Feature matrix holding 10 elements with 64 features each:
       x = torch.randn(10, 64)

       # Assign each element to one of three sets:
       index = torch.tensor([0, 0, 1, 0, 2, 0, 2, 1, 0, 2])

       output = aggr(x, index)  #  Output shape: [3, 64]

    Alternatively, aggregation can be achieved via a "compressed" index vector
    called :obj:`ptr`. Here, elements within the same set need to be grouped
    together in the input, and :obj:`ptr` defines their boundaries:

    .. code-block::

       # Feature matrix holding 10 elements with 64 features each:
       x = torch.randn(10, 64)

       # Define the boundary indices for three sets:
       ptr = torch.tensor([0, 4, 7, 10])

       output = aggr(x, ptr=ptr)  #  Output shape: [4, 64]

    Note that at least one of :obj:`index` or :obj:`ptr` must be defined.

    Shapes:
        - **input:**
          node features :math:`(*, |\mathcal{V}|, F_{in})` or edge features
          :math:`(*, |\mathcal{E}|, F_{in})`,
          index vector :math:`(|\mathcal{V}|)` or :math:`(|\mathcal{E}|)`,
        - **output:** graph features :math:`(*, |\mathcal{G}|, F_{out})` or
          node features :math:`(*, |\mathcal{V}|, F_{out})`
    """
    def forward(
        self,
        x: Tensor,
        index: Optional[Tensor] = None,
        ptr: Optional[Tensor] = None,
        dim_size: Optional[int] = None,
        dim: int = -2,
<<<<<<< HEAD
=======
        max_num_elements: Optional[int] = None,
>>>>>>> 7ac4654d
    ) -> Tensor:
        r"""
        Args:
            x (torch.Tensor): The source tensor.
            index (torch.Tensor, optional): The indices of elements for
                applying the aggregation.
                One of :obj:`index` or :obj:`ptr` must be defined.
                (default: :obj:`None`)
            ptr (torch.Tensor, optional): If given, computes the aggregation
                based on sorted inputs in CSR representation.
                One of :obj:`index` or :obj:`ptr` must be defined.
                (default: :obj:`None`)
            dim_size (int, optional): The size of the output tensor at
                dimension :obj:`dim` after aggregation. (default: :obj:`None`)
            dim (int, optional): The dimension in which to aggregate.
                (default: :obj:`-2`)
            max_num_elements: (int, optional): The maximum number of elements
                within a single aggregation group. (default: :obj:`None`)
        """
        pass

    def reset_parameters(self):
        r"""Resets all learnable parameters of the module."""
        pass

<<<<<<< HEAD
    def __call__(
        self,
        x: Tensor,
        index: Optional[Tensor] = None,
        ptr: Optional[Tensor] = None,
        dim_size: Optional[int] = None,
        dim: int = -2,
        **kwargs,
    ) -> Tensor:
=======
    @disable_dynamic_shapes(required_args=['dim_size'])
    def __call__(self, x: Tensor, index: Optional[Tensor] = None,
                 ptr: Optional[Tensor] = None, dim_size: Optional[int] = None,
                 dim: int = -2, **kwargs) -> Tensor:
>>>>>>> 7ac4654d

        if dim >= x.dim() or dim < -x.dim():
            raise ValueError(f"Encountered invalid dimension '{dim}' of "
                             f"source tensor with {x.dim()} dimensions")

        if index is None and ptr is None:
            index = x.new_zeros(x.size(dim), dtype=torch.long)

        if ptr is not None:
            if dim_size is None:
                dim_size = ptr.numel() - 1
            elif dim_size != ptr.numel() - 1:
                raise ValueError(f"Encountered invalid 'dim_size' (got "
                                 f"'{dim_size}' but expected "
                                 f"'{ptr.numel() - 1}')")

        if index is not None and dim_size is None:
            dim_size = int(index.max()) + 1 if index.numel() > 0 else 0

        try:
            return super().__call__(x, index=index, ptr=ptr, dim_size=dim_size,
                                    dim=dim, **kwargs)
        except (IndexError, RuntimeError) as e:
            if index is not None:
                if index.numel() > 0 and dim_size <= int(index.max()):
                    raise ValueError(f"Encountered invalid 'dim_size' (got "
                                     f"'{dim_size}' but expected "
                                     f">= '{int(index.max()) + 1}')")
            raise e

    def __repr__(self) -> str:
        return f'{self.__class__.__name__}()'

    # Assertions ##############################################################

    def assert_index_present(self, index: Optional[Tensor]):
        # TODO Currently, not all aggregators support `ptr`. This assert helps
        # to ensure that we require `index` to be passed to the computation:
        if index is None:
            raise NotImplementedError(
                "Aggregation requires 'index' to be specified")

    def assert_sorted_index(self, index: Optional[Tensor]):
        if index is not None and not torch.all(index[:-1] <= index[1:]):
            raise ValueError("Can not perform aggregation since the 'index' "
                             "tensor is not sorted. Specifically, if you use "
                             "this aggregation as part of 'MessagePassing`, "
                             "ensure that 'edge_index' is sorted by "
                             "destination nodes, e.g., by calling "
                             "`data.sort(sort_by_row=False)`")

    def assert_two_dimensional_input(self, x: Tensor, dim: int):
        if x.dim() != 2:
            raise ValueError(f"Aggregation requires two-dimensional inputs "
                             f"(got '{x.dim()}')")

        if dim not in [-2, 0]:
            raise ValueError(f"Aggregation needs to perform aggregation in "
                             f"first dimension (got '{dim}')")

    # Helper methods ##########################################################

    def reduce(
        self,
        x: Tensor,
        index: Optional[Tensor] = None,
        ptr: Optional[Tensor] = None,
        dim_size: Optional[int] = None,
        dim: int = -2,
        reduce: str = 'sum',
    ) -> Tensor:

        if ptr is not None:
            ptr = expand_left(ptr, dim, dims=x.dim())
            return segment(x, ptr, reduce=reduce)

        assert index is not None
        return scatter(x, index, dim, dim_size, reduce)

    def to_dense_batch(
        self,
        x: Tensor,
        index: Optional[Tensor] = None,
        ptr: Optional[Tensor] = None,
        dim_size: Optional[int] = None,
        dim: int = -2,
        fill_value: float = 0.0,
        max_num_elements: Optional[int] = None,
    ) -> Tuple[Tensor, Tensor]:

        # TODO Currently, `to_dense_batch` can only operate on `index`:
        self.assert_index_present(index)
        self.assert_sorted_index(index)
        self.assert_two_dimensional_input(x, dim)

        return to_dense_batch(
            x,
            index,
            batch_size=dim_size,
            fill_value=fill_value,
            max_num_nodes=max_num_elements,
        )


class WeightedAggregation(Aggregation):
    r"""An abstract base class for implementing custom weighted aggregations.

    In addition to :obj:`Aggregation`, :class:`WeightedAggregation` assigns a
    custom :obj:`weight` value to each element in the input tensor :obj:`x`.

    Shapes:
        - **input:**
          node features :math:`(*, |\mathcal{V}|, F_{in})` or edge features
          :math:`(*, |\mathcal{E}|, F_{in})`,
          node weights :math:`(|\mathcal{V}|)` or edge weights
          :math:`(|\mathcal{E}|)`,
          index vector :math:`(|\mathcal{V}|)` or :math:`(|\mathcal{E}|)`,
        - **output:** graph features :math:`(*, |\mathcal{G}|, F_{out})` or
          node features :math:`(*, |\mathcal{V}|, F_{out})`
    """
    def forward(
        self,
        x: Tensor,
        weight: Tensor,
        index: Optional[Tensor] = None,
        ptr: Optional[Tensor] = None,
        dim_size: Optional[int] = None,
        dim: int = -2,
    ) -> Tensor:
        r"""
        Args:
            x (torch.Tensor): The source tensor.
            weight (torch.Tensor): The weight vector.
            index (torch.Tensor, optional): The indices of elements for
                applying the aggregation.
                One of :obj:`index` or :obj:`ptr` must be defined.
                (default: :obj:`None`)
            ptr (torch.Tensor, optional): If given, computes the aggregation
                based on sorted inputs in CSR representation.
                One of :obj:`index` or :obj:`ptr` must be defined.
                (default: :obj:`None`)
            dim_size (int, optional): The size of the output tensor at
                dimension :obj:`dim` after aggregation. (default: :obj:`None`)
            dim (int, optional): The dimension in which to aggregate.
                (default: :obj:`-2`)
        """
        pass

    def __call__(
        self,
        x: Tensor,
        weight: Tensor,
        index: Optional[Tensor] = None,
        ptr: Optional[Tensor] = None,
        dim_size: Optional[int] = None,
        dim: int = -2,
        **kwargs,
    ) -> Tensor:

        if weight.dim() != 1:
            raise ValueError(f"The 'weight' vector needs to be one-"
                             f"dimensional (got {weight.dim()} dimensions)")

        if weight.size(0) != x.size(dim):
            raise ValueError(f"The input tensor has {x.size(dim)} elements, "
                             f"but the 'weight' vector holds {weight.size(0)} "
                             f"elements. Please make sure that the size of "
                             f"the inputs align")

        return super().__call__(x, weight=weight, index=index, ptr=ptr,
                                dim_size=dim_size, dim=dim, **kwargs)

    # Helper methods ##########################################################

    def reduce(
        self,
        x: Tensor,
        weight: Tensor,
        index: Optional[Tensor] = None,
        ptr: Optional[Tensor] = None,
        dim_size: Optional[int] = None,
        dim: int = -2,
        reduce: str = 'sum',
    ) -> Tensor:

        sizes = [1] * x.dim()
        sizes[dim] = x.size(dim)

        weight = weight.view(sizes)

        if ptr is not None:
            ptr = expand_left(ptr, dim, dims=x.dim())
            return segment(x * weight, ptr, reduce=reduce)

        assert index is not None
        return scatter(x * weight, index, dim, dim_size, reduce)


###############################################################################


def expand_left(ptr: Tensor, dim: int, dims: int) -> Tensor:
    for _ in range(dims + dim if dim < 0 else dim):
        ptr = ptr.unsqueeze(0)
    return ptr<|MERGE_RESOLUTION|>--- conflicted
+++ resolved
@@ -66,10 +66,7 @@
         ptr: Optional[Tensor] = None,
         dim_size: Optional[int] = None,
         dim: int = -2,
-<<<<<<< HEAD
-=======
         max_num_elements: Optional[int] = None,
->>>>>>> 7ac4654d
     ) -> Tensor:
         r"""
         Args:
@@ -95,22 +92,10 @@
         r"""Resets all learnable parameters of the module."""
         pass
 
-<<<<<<< HEAD
-    def __call__(
-        self,
-        x: Tensor,
-        index: Optional[Tensor] = None,
-        ptr: Optional[Tensor] = None,
-        dim_size: Optional[int] = None,
-        dim: int = -2,
-        **kwargs,
-    ) -> Tensor:
-=======
     @disable_dynamic_shapes(required_args=['dim_size'])
     def __call__(self, x: Tensor, index: Optional[Tensor] = None,
                  ptr: Optional[Tensor] = None, dim_size: Optional[int] = None,
                  dim: int = -2, **kwargs) -> Tensor:
->>>>>>> 7ac4654d
 
         if dim >= x.dim() or dim < -x.dim():
             raise ValueError(f"Encountered invalid dimension '{dim}' of "
