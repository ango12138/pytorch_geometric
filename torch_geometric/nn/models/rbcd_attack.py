--- conflicted
+++ resolved
@@ -318,13 +318,8 @@
             dim=-1)
         edge_weight = torch.cat((self.edge_weight.to(self.device),
                                  add_edge_weight.to(self.device)))
-<<<<<<< HEAD
         edge_index, edge_weight = coalesce(
             edge_index, edge_weight, num_nodes=self.n, reduce='sum')
-=======
-        edge_index, edge_weight = coalesce(edge_index, edge_weight,
-                                           num_nodes=self.n, op='sum')
->>>>>>> 01a1b783
 
         is_one_mask = torch.isclose(edge_weight, torch.tensor(1.))
         self.edge_index = edge_index[:, is_one_mask]
@@ -464,13 +459,8 @@
         edge_weight = torch.cat(
             (self.edge_weight.to(self.device), block_edge_weight))
 
-<<<<<<< HEAD
         edge_index, edge_weight = coalesce(
             edge_index, edge_weight, num_nodes=self.n, reduce='sum')
-=======
-        edge_index, edge_weight = coalesce(edge_index, edge_weight,
-                                           num_nodes=self.n, op='sum')
->>>>>>> 01a1b783
 
         # Allow (soft) removal of edges
         edge_weight[edge_weight > 1] = 2 - edge_weight[edge_weight > 1]
@@ -510,8 +500,8 @@
     def _resample_random_block(self, budget: int):
         # Keep at most half of the block (i.e. resample low weights)
         sorted_idx = torch.argsort(self.block_edge_weight)
-        keep_above = (self.block_edge_weight <=
-                      self.coeffs['eps']).sum().long()
+        keep_above = (self.block_edge_weight
+                      <= self.coeffs['eps']).sum().long()
         if keep_above < sorted_idx.size(0) // 2:
             keep_above = sorted_idx.size(0) // 2
         sorted_idx = sorted_idx[keep_above:]
@@ -610,8 +600,8 @@
         # independent of the number of perturbations (assuming an undirected
         # adjacency matrix) and (2) to decay learning rate during fine-tuning
         # (i.e. fixed search space).
-        lr = (budget / self.n * self.lr /
-              np.sqrt(max(0, epoch - self.epochs_resampling) + 1))
+        lr = (budget / self.n * self.lr
+              / np.sqrt(max(0, epoch - self.epochs_resampling) + 1))
         self.block_edge_weight.data.add_(lr * gradient)
 
     @staticmethod
@@ -626,8 +616,8 @@
     def _linear_to_triu_idx(n: int, lin_idx: Tensor) -> Tensor:
         """Linear index to upper triangular matrix without diagonal."""
         row_idx = (n - 2 - torch.floor(
-            torch.sqrt(-8 * lin_idx.double() + 4 * n *
-                       (n - 1) - 7) / 2.0 - 0.5)).long()
+            torch.sqrt(-8 * lin_idx.double() + 4 * n
+                       * (n - 1) - 7) / 2.0 - 0.5)).long()
         col_idx = (lin_idx + row_idx + 1 - n * (n - 1) // 2 + torch.div(
             (n - row_idx) * ((n - row_idx) - 1), 2, rounding_mode='floor'))
         return torch.stack((row_idx, col_idx))
