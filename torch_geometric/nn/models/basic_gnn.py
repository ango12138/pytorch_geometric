import copy
from typing import Any, Callable, Dict, List, Optional, Tuple, Union

import torch
import torch.nn.functional as F
from torch import Tensor
from torch.nn import Linear, ModuleList
from tqdm import tqdm

from torch_geometric.loader import NeighborLoader
from torch_geometric.nn.conv import (
    EdgeConv,
    GATConv,
    GATv2Conv,
    GCNConv,
    GINConv,
    MessagePassing,
    PNAConv,
    SAGEConv,
)
from torch_geometric.nn.models import MLP
from torch_geometric.nn.models.jumping_knowledge import JumpingKnowledge
from torch_geometric.nn.resolver import (
    activation_resolver,
    normalization_resolver,
)
from torch_geometric.typing import Adj, OptTensor
from torch_geometric.utils.trim_to_layer import TrimToLayer


class BasicGNN(torch.nn.Module):
    r"""An abstract class for implementing basic GNN models.

    Args:
        in_channels (int or tuple): Size of each input sample, or :obj:`-1` to
            derive the size from the first input(s) to the forward method.
            A tuple corresponds to the sizes of source and target
            dimensionalities.
        hidden_channels (int): Size of each hidden sample.
        num_layers (int): Number of message passing layers.
        out_channels (int, optional): If not set to :obj:`None`, will apply a
            final linear transformation to convert hidden node embeddings to
            output size :obj:`out_channels`. (default: :obj:`None`)
        dropout (float, optional): Dropout probability. (default: :obj:`0.`)
        act (str or Callable, optional): The non-linear activation function to
            use. (default: :obj:`"relu"`)
        act_first (bool, optional): If set to :obj:`True`, activation is
            applied before normalization. (default: :obj:`False`)
        act_kwargs (Dict[str, Any], optional): Arguments passed to the
            respective activation function defined by :obj:`act`.
            (default: :obj:`None`)
        norm (str or Callable, optional): The normalization function to
            use. (default: :obj:`None`)
        norm_kwargs (Dict[str, Any], optional): Arguments passed to the
            respective normalization function defined by :obj:`norm`.
            (default: :obj:`None`)
        jk (str, optional): The Jumping Knowledge mode. If specified, the model
            will additionally apply a final linear transformation to transform
            node embeddings to the expected output feature dimensionality.
            (:obj:`None`, :obj:`"last"`, :obj:`"cat"`, :obj:`"max"`,
            :obj:`"lstm"`). (default: :obj:`None`)
        **kwargs (optional): Additional arguments of the underlying
            :class:`torch_geometric.nn.conv.MessagePassing` layers.
    """
    def __init__(
        self,
        in_channels: int,
        hidden_channels: int,
        num_layers: int,
        out_channels: Optional[int] = None,
        dropout: float = 0.0,
        act: Union[str, Callable, None] = "relu",
        act_first: bool = False,
        act_kwargs: Optional[Dict[str, Any]] = None,
        norm: Union[str, Callable, None] = None,
        norm_kwargs: Optional[Dict[str, Any]] = None,
        jk: Optional[str] = None,
        **kwargs,
    ):
        super().__init__()

        self.in_channels = in_channels
        self.hidden_channels = hidden_channels
        self.num_layers = num_layers

        self.dropout = dropout
        self.act = activation_resolver(act, **(act_kwargs or {}))
        self.jk_mode = jk
        self.act_first = act_first
        self.norm = norm if isinstance(norm, str) else None
        self.norm_kwargs = norm_kwargs

        if out_channels is not None:
            self.out_channels = out_channels
        else:
            self.out_channels = hidden_channels

        self.convs = ModuleList()
        if num_layers > 1:
            self.convs.append(
                self.init_conv(in_channels, hidden_channels, **kwargs))
            if isinstance(in_channels, (tuple, list)):
                in_channels = (hidden_channels, hidden_channels)
            else:
                in_channels = hidden_channels
        for _ in range(num_layers - 2):
            self.convs.append(
                self.init_conv(in_channels, hidden_channels, **kwargs))
            if isinstance(in_channels, (tuple, list)):
                in_channels = (hidden_channels, hidden_channels)
            else:
                in_channels = hidden_channels
        if out_channels is not None and jk is None:
            self._is_conv_to_out = True
            self.convs.append(
                self.init_conv(in_channels, out_channels, **kwargs))
        else:
            self.convs.append(
                self.init_conv(in_channels, hidden_channels, **kwargs))

        self.norms = None
        if norm is not None:
            norm_layer = normalization_resolver(
                norm,
                hidden_channels,
                **(norm_kwargs or {}),
            )
            self.norms = ModuleList()
            for _ in range(num_layers - 1):
                self.norms.append(copy.deepcopy(norm_layer))
            if jk is not None:
                self.norms.append(copy.deepcopy(norm_layer))

        if jk is not None and jk != 'last':
            self.jk = JumpingKnowledge(jk, hidden_channels, num_layers)

        if jk is not None:
            if jk == 'cat':
                in_channels = num_layers * hidden_channels
            else:
                in_channels = hidden_channels
            self.lin = Linear(in_channels, self.out_channels)

        # We define `trim_to_layer` functionality as a module such that we can
        # still use `to_hetero` on-top.
        self._trim = TrimToLayer()

    def init_conv(self, in_channels: Union[int, Tuple[int, int]],
                  out_channels: int, **kwargs) -> MessagePassing:
        raise NotImplementedError

    def reset_parameters(self):
        r"""Resets all learnable parameters of the module."""
        for conv in self.convs:
            conv.reset_parameters()
        for norm in self.norms or []:
            norm.reset_parameters()
        if hasattr(self, 'jk'):
            self.jk.reset_parameters()
        if hasattr(self, 'lin'):
            self.lin.reset_parameters()

    def forward(
        self,
        x: Tensor,
        edge_index: Adj,
        *,
        edge_weight: OptTensor = None,
        edge_attr: OptTensor = None,
        num_sampled_nodes_per_hop: Optional[List[int]] = None,
        num_sampled_edges_per_hop: Optional[List[int]] = None,
    ) -> Tensor:
        r"""
        Args:
            x (torch.Tensor): The input node features.
            edge_index (torch.Tensor): The edge indices.
            edge_weight (torch.Tensor, optional): The edge weights (if
                supported by the underlying GNN layer). (default: :obj:`None`)
            edge_attr (torch.Tensor, optional): The edge features (if supported
                by the underlying GNN layer). (default: :obj:`None`)
            num_sampled_nodes_per_hop (List[int], optional): The number of
                sampled nodes per hop.
                Useful in :class:~torch_geometric.loader.NeighborLoader`
                scenarios to only operate on minimal-sized representations.
                (default: :obj:`None`)
            num_sampled_edges_per_hop (List[int], optional): The number of
                sampled edges per hop.
                Useful in :class:~torch_geometric.loader.NeighborLoader`
                scenarios to only operate on minimal-sized representations.
                (default: :obj:`None`)
        """
        if (num_sampled_nodes_per_hop is not None
                and isinstance(edge_weight, Tensor)
                and isinstance(edge_attr, Tensor)):
            raise NotImplementedError("'trim_to_layer' functionality does not "
                                      "yet support trimming of both "
                                      "'edge_weight' and 'edge_attr'")

        xs: List[Tensor] = []
        for i in range(self.num_layers):
            if num_sampled_nodes_per_hop is not None:
                x, edge_index, value = self._trim(
                    i,
                    num_sampled_nodes_per_hop,
                    num_sampled_edges_per_hop,
                    x,
                    edge_index,
                    edge_weight if edge_weight is not None else edge_attr,
                )
                if edge_weight is not None:
                    edge_weight = value
                else:
                    edge_attr = value

            # Tracing the module is not allowed with *args and **kwargs :(
            # As such, we rely on a static solution to pass optional edge
            # weights and edge attributes to the module.
            if self.supports_edge_weight and self.supports_edge_attr:
                x = self.convs[i](x, edge_index, edge_weight=edge_weight,
                                  edge_attr=edge_attr)
            elif self.supports_edge_weight:
                x = self.convs[i](x, edge_index, edge_weight=edge_weight)
            elif self.supports_edge_attr:
                x = self.convs[i](x, edge_index, edge_attr=edge_attr)
            else:
                x = self.convs[i](x, edge_index)
            if i == self.num_layers - 1 and self.jk_mode is None:
                break
            if self.act is not None and self.act_first:
                x = self.act(x)
            if self.norms is not None:
                x = self.norms[i](x)
            if self.act is not None and not self.act_first:
                x = self.act(x)
            x = F.dropout(x, p=self.dropout, training=self.training)
            if hasattr(self, 'jk'):
                xs.append(x)

        x = self.jk(xs) if hasattr(self, 'jk') else x
        x = self.lin(x) if hasattr(self, 'lin') else x
        return x

    @torch.no_grad()
<<<<<<< HEAD
    def inference_per_layer(
        self,
        layer: int,
        x: Tensor,
        edge_index: Adj,
        batch_size: int,
    ) -> Tensor:

        x = self.convs[layer](x, edge_index)[:batch_size]

        if layer == self.num_layers - 1 and self.jk_mode is None:
            return x

        if self.act is not None and self.act_first:
            x = self.act(x)
        if self.norms is not None:
            x = self.norms[layer](x)
        if self.act is not None and not self.act_first:
            x = self.act(x)
        if layer == self.num_layers - 1 and hasattr(self, 'lin'):
            x = self.lin(x)

        return x

    @torch.no_grad()
    def inference(
        self,
        loader: NeighborLoader,
        device: Optional[torch.device] = None,
=======
    def inference(
        self,
        loader: NeighborLoader,
        device: Optional[Union[str, torch.device]] = None,
        embedding_device: Union[str, torch.device] = 'cpu',
>>>>>>> 2bb41ccf
        progress_bar: bool = False,
    ) -> Tensor:
        r"""Performs layer-wise inference on large-graphs using a
        :class:`~torch_geometric.loader.NeighborLoader`, where
        :class:`~torch_geometric.loader.NeighborLoader` should sample the
        full neighborhood for only one layer.
        This is an efficient way to compute the output embeddings for all
        nodes in the graph.
        Only applicable in case :obj:`jk=None` or `jk='last'`.

        Args:
            loader (torch_geometric.loader.NeighborLoader): A neighbor loader
                object that generates full 1-hop subgraphs, *i.e.*,
                :obj:`loader.num_neighbors = [-1]`.
            device (torch.device, optional): The device to run the GNN on.
                (default: :obj:`None`)
            embedding_device (torch.device, optional): The device to store
                intermediate embeddings on. If intermediate embeddings fit on
                GPU, this option helps to avoid unnecessary device transfers.
                (default: :obj:`"cpu"`)
            progress_bar (bool, optional): If set to :obj:`True`, will print a
                progress bar during computation. (default: :obj:`False`)
        """
        assert self.jk_mode is None or self.jk_mode == 'last'
        assert isinstance(loader, NeighborLoader)
        assert len(loader.dataset) == loader.data.num_nodes
        assert len(loader.node_sampler.num_neighbors) == 1
        assert not self.training
        # assert not loader.shuffle  # TODO (matthias) does not work :(
        if progress_bar:
            pbar = tqdm(total=len(self.convs) * len(loader))
            pbar.set_description('Inference')

<<<<<<< HEAD
        x_all = loader.data.x.cpu()
=======
        x_all = loader.data.x.to(embedding_device)
        loader.data.n_id = torch.arange(x_all.size(0))
>>>>>>> 2bb41ccf

        for i in range(self.num_layers):
            xs: List[Tensor] = []
            for batch in loader:
                x = x_all[batch.n_id].to(device)
                batch_size = batch.batch_size
                if hasattr(batch, 'adj_t'):
                    edge_index = batch.adj_t.to(device)
                else:
                    edge_index = batch.edge_index.to(device)
<<<<<<< HEAD

                x = self.inference_per_layer(i, x, edge_index, batch_size)
                xs.append(x.cpu())

=======
                x = self.convs[i](x, edge_index)[:batch.batch_size]
                if i == self.num_layers - 1 and self.jk_mode is None:
                    xs.append(x.to(embedding_device))
                    if progress_bar:
                        pbar.update(1)
                    continue
                if self.act is not None and self.act_first:
                    x = self.act(x)
                if self.norms is not None:
                    x = self.norms[i](x)
                if self.act is not None and not self.act_first:
                    x = self.act(x)
                if i == self.num_layers - 1 and hasattr(self, 'lin'):
                    x = self.lin(x)
                xs.append(x.to(embedding_device))
>>>>>>> 2bb41ccf
                if progress_bar:
                    pbar.update(1)

            x_all = torch.cat(xs, dim=0)

        if progress_bar:
            pbar.close()

        return x_all

    def __repr__(self) -> str:
        return (f'{self.__class__.__name__}({self.in_channels}, '
                f'{self.out_channels}, num_layers={self.num_layers})')


class GCN(BasicGNN):
    r"""The Graph Neural Network from the `"Semi-supervised
    Classification with Graph Convolutional Networks"
    <https://arxiv.org/abs/1609.02907>`_ paper, using the
    :class:`~torch_geometric.nn.conv.GCNConv` operator for message passing.

    Args:
        in_channels (int): Size of each input sample, or :obj:`-1` to derive
            the size from the first input(s) to the forward method.
        hidden_channels (int): Size of each hidden sample.
        num_layers (int): Number of message passing layers.
        out_channels (int, optional): If not set to :obj:`None`, will apply a
            final linear transformation to convert hidden node embeddings to
            output size :obj:`out_channels`. (default: :obj:`None`)
        dropout (float, optional): Dropout probability. (default: :obj:`0.`)
        act (str or Callable, optional): The non-linear activation function to
            use. (default: :obj:`"relu"`)
        act_first (bool, optional): If set to :obj:`True`, activation is
            applied before normalization. (default: :obj:`False`)
        act_kwargs (Dict[str, Any], optional): Arguments passed to the
            respective activation function defined by :obj:`act`.
            (default: :obj:`None`)
        norm (str or Callable, optional): The normalization function to
            use. (default: :obj:`None`)
        norm_kwargs (Dict[str, Any], optional): Arguments passed to the
            respective normalization function defined by :obj:`norm`.
            (default: :obj:`None`)
        jk (str, optional): The Jumping Knowledge mode. If specified, the model
            will additionally apply a final linear transformation to transform
            node embeddings to the expected output feature dimensionality.
            (:obj:`None`, :obj:`"last"`, :obj:`"cat"`, :obj:`"max"`,
            :obj:`"lstm"`). (default: :obj:`None`)
        **kwargs (optional): Additional arguments of
            :class:`torch_geometric.nn.conv.GCNConv`.
    """
    supports_edge_weight = True
    supports_edge_attr = False

    def init_conv(self, in_channels: int, out_channels: int,
                  **kwargs) -> MessagePassing:
        return GCNConv(in_channels, out_channels, **kwargs)


class GraphSAGE(BasicGNN):
    r"""The Graph Neural Network from the `"Inductive Representation Learning
    on Large Graphs" <https://arxiv.org/abs/1706.02216>`_ paper, using the
    :class:`~torch_geometric.nn.SAGEConv` operator for message passing.

    Args:
        in_channels (int or tuple): Size of each input sample, or :obj:`-1` to
            derive the size from the first input(s) to the forward method.
            A tuple corresponds to the sizes of source and target
            dimensionalities.
        hidden_channels (int): Size of each hidden sample.
        num_layers (int): Number of message passing layers.
        out_channels (int, optional): If not set to :obj:`None`, will apply a
            final linear transformation to convert hidden node embeddings to
            output size :obj:`out_channels`. (default: :obj:`None`)
        dropout (float, optional): Dropout probability. (default: :obj:`0.`)
        act (str or Callable, optional): The non-linear activation function to
            use. (default: :obj:`"relu"`)
        act_first (bool, optional): If set to :obj:`True`, activation is
            applied before normalization. (default: :obj:`False`)
        act_kwargs (Dict[str, Any], optional): Arguments passed to the
            respective activation function defined by :obj:`act`.
            (default: :obj:`None`)
        norm (str or Callable, optional): The normalization function to
            use. (default: :obj:`None`)
        norm_kwargs (Dict[str, Any], optional): Arguments passed to the
            respective normalization function defined by :obj:`norm`.
            (default: :obj:`None`)
        jk (str, optional): The Jumping Knowledge mode. If specified, the model
            will additionally apply a final linear transformation to transform
            node embeddings to the expected output feature dimensionality.
            (:obj:`None`, :obj:`"last"`, :obj:`"cat"`, :obj:`"max"`,
            :obj:`"lstm"`). (default: :obj:`None`)
        **kwargs (optional): Additional arguments of
            :class:`torch_geometric.nn.conv.SAGEConv`.
    """
    supports_edge_weight = False
    supports_edge_attr = False

    def init_conv(self, in_channels: Union[int, Tuple[int, int]],
                  out_channels: int, **kwargs) -> MessagePassing:
        return SAGEConv(in_channels, out_channels, **kwargs)


class GIN(BasicGNN):
    r"""The Graph Neural Network from the `"How Powerful are Graph Neural
    Networks?" <https://arxiv.org/abs/1810.00826>`_ paper, using the
    :class:`~torch_geometric.nn.GINConv` operator for message passing.

    Args:
        in_channels (int): Size of each input sample.
        hidden_channels (int): Size of each hidden sample.
        num_layers (int): Number of message passing layers.
        out_channels (int, optional): If not set to :obj:`None`, will apply a
            final linear transformation to convert hidden node embeddings to
            output size :obj:`out_channels`. (default: :obj:`None`)
        dropout (float, optional): Dropout probability. (default: :obj:`0.`)
        act (str or Callable, optional): The non-linear activation function to
            use. (default: :obj:`"relu"`)
        act_first (bool, optional): If set to :obj:`True`, activation is
            applied before normalization. (default: :obj:`False`)
        act_kwargs (Dict[str, Any], optional): Arguments passed to the
            respective activation function defined by :obj:`act`.
            (default: :obj:`None`)
        norm (str or Callable, optional): The normalization function to
            use. (default: :obj:`None`)
        norm_kwargs (Dict[str, Any], optional): Arguments passed to the
            respective normalization function defined by :obj:`norm`.
            (default: :obj:`None`)
        jk (str, optional): The Jumping Knowledge mode. If specified, the model
            will additionally apply a final linear transformation to transform
            node embeddings to the expected output feature dimensionality.
            (:obj:`None`, :obj:`"last"`, :obj:`"cat"`, :obj:`"max"`,
            :obj:`"lstm"`). (default: :obj:`None`)
        **kwargs (optional): Additional arguments of
            :class:`torch_geometric.nn.conv.GINConv`.
    """
    supports_edge_weight = False
    supports_edge_attr = False

    def init_conv(self, in_channels: int, out_channels: int,
                  **kwargs) -> MessagePassing:
        mlp = MLP(
            [in_channels, out_channels, out_channels],
            act=self.act,
            act_first=self.act_first,
            norm=self.norm,
            norm_kwargs=self.norm_kwargs,
        )
        return GINConv(mlp, **kwargs)


class GAT(BasicGNN):
    r"""The Graph Neural Network from `"Graph Attention Networks"
    <https://arxiv.org/abs/1710.10903>`_ or `"How Attentive are Graph Attention
    Networks?" <https://arxiv.org/abs/2105.14491>`_ papers, using the
    :class:`~torch_geometric.nn.GATConv` or
    :class:`~torch_geometric.nn.GATv2Conv` operator for message passing,
    respectively.

    Args:
        in_channels (int or tuple): Size of each input sample, or :obj:`-1` to
            derive the size from the first input(s) to the forward method.
            A tuple corresponds to the sizes of source and target
            dimensionalities.
        hidden_channels (int): Size of each hidden sample.
        num_layers (int): Number of message passing layers.
        out_channels (int, optional): If not set to :obj:`None`, will apply a
            final linear transformation to convert hidden node embeddings to
            output size :obj:`out_channels`. (default: :obj:`None`)
        v2 (bool, optional): If set to :obj:`True`, will make use of
            :class:`~torch_geometric.nn.conv.GATv2Conv` rather than
            :class:`~torch_geometric.nn.conv.GATConv`. (default: :obj:`False`)
        dropout (float, optional): Dropout probability. (default: :obj:`0.`)
        act (str or Callable, optional): The non-linear activation function to
            use. (default: :obj:`"relu"`)
        act_first (bool, optional): If set to :obj:`True`, activation is
            applied before normalization. (default: :obj:`False`)
        act_kwargs (Dict[str, Any], optional): Arguments passed to the
            respective activation function defined by :obj:`act`.
            (default: :obj:`None`)
        norm (str or Callable, optional): The normalization function to
            use. (default: :obj:`None`)
        norm_kwargs (Dict[str, Any], optional): Arguments passed to the
            respective normalization function defined by :obj:`norm`.
            (default: :obj:`None`)
        jk (str, optional): The Jumping Knowledge mode. If specified, the model
            will additionally apply a final linear transformation to transform
            node embeddings to the expected output feature dimensionality.
            (:obj:`None`, :obj:`"last"`, :obj:`"cat"`, :obj:`"max"`,
            :obj:`"lstm"`). (default: :obj:`None`)
        **kwargs (optional): Additional arguments of
            :class:`torch_geometric.nn.conv.GATConv` or
            :class:`torch_geometric.nn.conv.GATv2Conv`.
    """
    supports_edge_weight = False
    supports_edge_attr = True

    def init_conv(self, in_channels: Union[int, Tuple[int, int]],
                  out_channels: int, **kwargs) -> MessagePassing:

        v2 = kwargs.pop('v2', False)
        heads = kwargs.pop('heads', 1)
        concat = kwargs.pop('concat', True)

        # Do not use concatenation in case the layer `GATConv` layer maps to
        # the desired output channels (out_channels != None and jk != None):
        if getattr(self, '_is_conv_to_out', False):
            concat = False

        if concat and out_channels % heads != 0:
            raise ValueError(f"Ensure that the number of output channels of "
                             f"'GATConv' (got '{out_channels}') is divisible "
                             f"by the number of heads (got '{heads}')")

        if concat:
            out_channels = out_channels // heads

        Conv = GATConv if not v2 else GATv2Conv
        return Conv(in_channels, out_channels, heads=heads, concat=concat,
                    dropout=self.dropout, **kwargs)


class PNA(BasicGNN):
    r"""The Graph Neural Network from the `"Principal Neighbourhood Aggregation
    for Graph Nets" <https://arxiv.org/abs/2004.05718>`_ paper, using the
    :class:`~torch_geometric.nn.conv.PNAConv` operator for message passing.

    Args:
        in_channels (int): Size of each input sample, or :obj:`-1` to derive
            the size from the first input(s) to the forward method.
        hidden_channels (int): Size of each hidden sample.
        num_layers (int): Number of message passing layers.
        out_channels (int, optional): If not set to :obj:`None`, will apply a
            final linear transformation to convert hidden node embeddings to
            output size :obj:`out_channels`. (default: :obj:`None`)
        dropout (float, optional): Dropout probability. (default: :obj:`0.`)
        act (str or Callable, optional): The non-linear activation function to
            use. (default: :obj:`"relu"`)
        act_first (bool, optional): If set to :obj:`True`, activation is
            applied before normalization. (default: :obj:`False`)
        act_kwargs (Dict[str, Any], optional): Arguments passed to the
            respective activation function defined by :obj:`act`.
            (default: :obj:`None`)
        norm (str or Callable, optional): The normalization function to
            use. (default: :obj:`None`)
        norm_kwargs (Dict[str, Any], optional): Arguments passed to the
            respective normalization function defined by :obj:`norm`.
            (default: :obj:`None`)
        jk (str, optional): The Jumping Knowledge mode. If specified, the model
            will additionally apply a final linear transformation to transform
            node embeddings to the expected output feature dimensionality.
            (:obj:`None`, :obj:`"last"`, :obj:`"cat"`, :obj:`"max"`,
            :obj:`"lstm"`). (default: :obj:`None`)
        **kwargs (optional): Additional arguments of
            :class:`torch_geometric.nn.conv.PNAConv`.
    """
    supports_edge_weight = False
    supports_edge_attr = True

    def init_conv(self, in_channels: int, out_channels: int,
                  **kwargs) -> MessagePassing:
        return PNAConv(in_channels, out_channels, **kwargs)


class EdgeCNN(BasicGNN):
    r"""The Graph Neural Network from the `"Dynamic Graph CNN for Learning on
    Point Clouds" <https://arxiv.org/abs/1801.07829>`_ paper, using the
    :class:`~torch_geometric.nn.conv.EdgeConv` operator for message passing.

    Args:
        in_channels (int): Size of each input sample.
        hidden_channels (int): Size of each hidden sample.
        num_layers (int): Number of message passing layers.
        out_channels (int, optional): If not set to :obj:`None`, will apply a
            final linear transformation to convert hidden node embeddings to
            output size :obj:`out_channels`. (default: :obj:`None`)
        dropout (float, optional): Dropout probability. (default: :obj:`0.`)
        act (str or Callable, optional): The non-linear activation function to
            use. (default: :obj:`"relu"`)
        act_first (bool, optional): If set to :obj:`True`, activation is
            applied before normalization. (default: :obj:`False`)
        act_kwargs (Dict[str, Any], optional): Arguments passed to the
            respective activation function defined by :obj:`act`.
            (default: :obj:`None`)
        norm (str or Callable, optional): The normalization function to
            use. (default: :obj:`None`)
        norm_kwargs (Dict[str, Any], optional): Arguments passed to the
            respective normalization function defined by :obj:`norm`.
            (default: :obj:`None`)
        jk (str, optional): The Jumping Knowledge mode. If specified, the model
            will additionally apply a final linear transformation to transform
            node embeddings to the expected output feature dimensionality.
            (:obj:`None`, :obj:`"last"`, :obj:`"cat"`, :obj:`"max"`,
            :obj:`"lstm"`). (default: :obj:`None`)
        **kwargs (optional): Additional arguments of
            :class:`torch_geometric.nn.conv.EdgeConv`.
    """
    supports_edge_weight = False
    supports_edge_attr = False

    def init_conv(self, in_channels: int, out_channels: int,
                  **kwargs) -> MessagePassing:
        mlp = MLP(
            [2 * in_channels, out_channels, out_channels],
            act=self.act,
            act_first=self.act_first,
            norm=self.norm,
            norm_kwargs=self.norm_kwargs,
        )
        return EdgeConv(mlp, **kwargs)


__all__ = ['GCN', 'GraphSAGE', 'GIN', 'GAT', 'PNA', 'EdgeCNN']<|MERGE_RESOLUTION|>--- conflicted
+++ resolved
@@ -241,7 +241,6 @@
         return x
 
     @torch.no_grad()
-<<<<<<< HEAD
     def inference_per_layer(
         self,
         layer: int,
@@ -271,13 +270,7 @@
         self,
         loader: NeighborLoader,
         device: Optional[torch.device] = None,
-=======
-    def inference(
-        self,
-        loader: NeighborLoader,
-        device: Optional[Union[str, torch.device]] = None,
         embedding_device: Union[str, torch.device] = 'cpu',
->>>>>>> 2bb41ccf
         progress_bar: bool = False,
     ) -> Tensor:
         r"""Performs layer-wise inference on large-graphs using a
@@ -311,13 +304,8 @@
             pbar = tqdm(total=len(self.convs) * len(loader))
             pbar.set_description('Inference')
 
-<<<<<<< HEAD
-        x_all = loader.data.x.cpu()
-=======
         x_all = loader.data.x.to(embedding_device)
-        loader.data.n_id = torch.arange(x_all.size(0))
->>>>>>> 2bb41ccf
-
+        
         for i in range(self.num_layers):
             xs: List[Tensor] = []
             for batch in loader:
@@ -327,28 +315,10 @@
                     edge_index = batch.adj_t.to(device)
                 else:
                     edge_index = batch.edge_index.to(device)
-<<<<<<< HEAD
 
                 x = self.inference_per_layer(i, x, edge_index, batch_size)
-                xs.append(x.cpu())
-
-=======
-                x = self.convs[i](x, edge_index)[:batch.batch_size]
-                if i == self.num_layers - 1 and self.jk_mode is None:
-                    xs.append(x.to(embedding_device))
-                    if progress_bar:
-                        pbar.update(1)
-                    continue
-                if self.act is not None and self.act_first:
-                    x = self.act(x)
-                if self.norms is not None:
-                    x = self.norms[i](x)
-                if self.act is not None and not self.act_first:
-                    x = self.act(x)
-                if i == self.num_layers - 1 and hasattr(self, 'lin'):
-                    x = self.lin(x)
                 xs.append(x.to(embedding_device))
->>>>>>> 2bb41ccf
+
                 if progress_bar:
                     pbar.update(1)
 
