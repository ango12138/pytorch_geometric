from typing import Union, Tuple, Optional
from torch_geometric.typing import (OptPairTensor, Adj, Size, NoneType,
                                    OptTensor)

import torch
from torch import Tensor
import torch.nn.functional as F
from torch.nn import Parameter
from torch_sparse import SparseTensor, set_diag
from torch_geometric.nn.dense.linear import Linear
from torch_geometric.nn.conv import MessagePassing
from torch_geometric.utils import remove_self_loops, add_self_loops, softmax

from ..inits import glorot, zeros


class GATConv(MessagePassing):
    r"""The graph attentional operator from the `"Graph Attention Networks"
    <https://arxiv.org/abs/1710.10903>`_ paper

    .. math::
        \mathbf{x}^{\prime}_i = \alpha_{i,i}\mathbf{\Theta}\mathbf{x}_{i} +
        \sum_{j \in \mathcal{N}(i)} \alpha_{i,j}\mathbf{\Theta}\mathbf{x}_{j},

    where the attention coefficients :math:`\alpha_{i,j}` are computed as

    .. math::
        \alpha_{i,j} =
        \frac{
        \exp\left(\mathrm{LeakyReLU}\left(\mathbf{a}^{\top}
        [\mathbf{\Theta}\mathbf{x}_i \, \Vert \, \mathbf{\Theta}\mathbf{x}_j]
        \right)\right)}
        {\sum_{k \in \mathcal{N}(i) \cup \{ i \}}
        \exp\left(\mathrm{LeakyReLU}\left(\mathbf{a}^{\top}
        [\mathbf{\Theta}\mathbf{x}_i \, \Vert \, \mathbf{\Theta}\mathbf{x}_k]
        \right)\right)}.

    If the graph has multi-dimensional edge features :math:`\mathbf{e}_{i,j}`,
    the attention coefficients :math:`\alpha_{i,j}` are computed as

    .. math::
        \alpha_{i,j} =
        \frac{
        \exp\left(\mathrm{LeakyReLU}\left(\mathbf{a}^{\top}
        [\mathbf{\Theta}\mathbf{x}_i \, \Vert \, \mathbf{\Theta}\mathbf{x}_j
        \, \Vert \, \mathbf{\Theta}_{e} \mathbf{e}_{i,j}]\right)\right)}
        {\sum_{k \in \mathcal{N}(i) \cup \{ i \}}
        \exp\left(\mathrm{LeakyReLU}\left(\mathbf{a}^{\top}
        [\mathbf{\Theta}\mathbf{x}_i \, \Vert \, \mathbf{\Theta}\mathbf{x}_k
        \, \Vert \, \mathbf{\Theta}_{e} \mathbf{e}_{i,k}]\right)\right)}.

    Args:
        in_channels (int or tuple): Size of each input sample, or :obj:`-1` to
            derive the size from the first input(s) to the forward method.
            A tuple corresponds to the sizes of source and target
            dimensionalities.
        out_channels (int): Size of each output sample.
        heads (int, optional): Number of multi-head-attentions.
            (default: :obj:`1`)
        concat (bool, optional): If set to :obj:`False`, the multi-head
            attentions are averaged instead of concatenated.
            (default: :obj:`True`)
        negative_slope (float, optional): LeakyReLU angle of the negative
            slope. (default: :obj:`0.2`)
        dropout (float, optional): Dropout probability of the normalized
            attention coefficients which exposes each node to a stochastically
            sampled neighborhood during training. (default: :obj:`0`)
        add_self_loops (bool, optional): If set to :obj:`False`, will not add
            self-loops to the input graph. (default: :obj:`True`)
        edge_dim (int, optional): Edge feature dimensionality (in case
            there are any). (default: :obj:`None`)
        fill_value (float or Tensor or str, optional): The way to generate
            edge features of self-loops (in case :obj:`edge_dim != None`).
            If given as :obj:`float` or :class:`torch.Tensor`, edge features of
            self-loops will be directly given by :obj:`fill_value`.
            If given as :obj:`str`, edge features of self-loops are computed by
            aggregating all features of edges that point to the specific node,
            according to a reduce operation. (:obj:`"add"`, :obj:`"mean"`,
            :obj:`"min"`, :obj:`"max"`, :obj:`"mul"`). (default: :obj:`"mean"`)
        bias (bool, optional): If set to :obj:`False`, the layer will not learn
            an additive bias. (default: :obj:`True`)
        **kwargs (optional): Additional arguments of
            :class:`torch_geometric.nn.conv.MessagePassing`.
    """
    _alpha: OptTensor

    def __init__(
        self,
        in_channels: Union[int, Tuple[int, int]],
        out_channels: int,
        heads: int = 1,
        concat: bool = True,
        negative_slope: float = 0.2,
        dropout: float = 0.0,
        add_self_loops: bool = True,
        edge_dim: Optional[int] = None,
        fill_value: Union[float, Tensor, str] = 'mean',
        bias: bool = True,
        **kwargs,
    ):
        kwargs.setdefault('aggr', 'add')
        super().__init__(node_dim=0, **kwargs)

        self.in_channels = in_channels
        self.out_channels = out_channels
        self.heads = heads
        self.concat = concat
        self.negative_slope = negative_slope
        self.dropout = dropout
        self.add_self_loops = add_self_loops
        self.edge_dim = edge_dim
        self.fill_value = fill_value

        # In case we are operating in bipartite graphs, we apply separate
        # transformations 'lin_src' and 'lin_dst' to source and target nodes:
        if isinstance(in_channels, int):
            self.lin_src = Linear(in_channels, heads * out_channels,
                                  bias=False, weight_initializer='glorot')
            self.lin_dst = self.lin_src
        else:
            self.lin_src = Linear(in_channels[0], heads * out_channels, False,
                                  weight_initializer='glorot')
            self.lin_dst = Linear(in_channels[1], heads * out_channels, False,
                                  weight_initializer='glorot')

        # The learnable parameters to compute attention coefficients:
        self.att_src = Parameter(torch.Tensor(1, heads, out_channels))
        self.att_dst = Parameter(torch.Tensor(1, heads, out_channels))

        if edge_dim is not None:
            self.lin_edge = Linear(edge_dim, heads * out_channels, bias=False,
                                   weight_initializer='glorot')
            self.att_edge = Parameter(torch.Tensor(1, heads, out_channels))
        else:
            self.lin_edge = None
            self.register_parameter('att_edge', None)

        if bias and concat:
            self.bias = Parameter(torch.Tensor(heads * out_channels))
        elif bias and not concat:
            self.bias = Parameter(torch.Tensor(out_channels))
        else:
            self.register_parameter('bias', None)

        self._alpha = None

        self.reset_parameters()

    def reset_parameters(self):
<<<<<<< HEAD
        if hasattr(self, 'lin'):
            self.lin.reset_parameters()
        else:
            self.lin_src.reset_parameters()
            self.lin_dst.reset_parameters()
        if self.lin_edge is not None:
            self.lin_edge.reset_parameters()
=======
        self.lin_src.reset_parameters()
        self.lin_dst.reset_parameters()
>>>>>>> fd2f34d3
        glorot(self.att_src)
        glorot(self.att_dst)
        glorot(self.att_edge)
        zeros(self.bias)

    def forward(self, x: Union[Tensor, OptPairTensor], edge_index: Adj,
                edge_attr: OptTensor = None, size: Size = None,
                return_attention_weights=None):
        # type: (Union[Tensor, OptPairTensor], Tensor, OptTensor, Size, NoneType) -> Tensor  # noqa
        # type: (Union[Tensor, OptPairTensor], SparseTensor, OptTensor, Size, NoneType) -> Tensor  # noqa
        # type: (Union[Tensor, OptPairTensor], Tensor, OptTensor, Size, bool) -> Tuple[Tensor, Tuple[Tensor, Tensor]]  # noqa
        # type: (Union[Tensor, OptPairTensor], SparseTensor, OptTensor, Size, bool) -> Tuple[Tensor, SparseTensor]  # noqa
        r"""
        Args:
            return_attention_weights (bool, optional): If set to :obj:`True`,
                will additionally return the tuple
                :obj:`(edge_index, attention_weights)`, holding the computed
                attention weights for each edge. (default: :obj:`None`)
        """
        H, C = self.heads, self.out_channels

        # We first transform the input node features. If a tuple is passed, we
        # transform source and target node features via separate weights:
        if isinstance(x, Tensor):
            assert x.dim() == 2, "Static graphs not supported in 'GATConv'"
            x_src = x_dst = self.lin_src(x).view(-1, H, C)
        else:  # Tuple of source and target node features:
            x_src, x_dst = x
            assert x_src.dim() == 2, "Static graphs not supported in 'GATConv'"
            x_src = self.lin_src(x_src).view(-1, H, C)
            if x_dst is not None:
                x_dst = self.lin_dst(x_dst).view(-1, H, C)

        x = (x_src, x_dst)

        # Next, we compute node-level attention coefficients, both for source
        # and target nodes (if present):
        alpha_src = (x_src * self.att_src).sum(dim=-1)
        alpha_dst = None if x_dst is None else (x_dst * self.att_dst).sum(-1)
        alpha = (alpha_src, alpha_dst)

        if self.add_self_loops:
            if isinstance(edge_index, Tensor):
                # We only want to add self-loops for nodes that appear both as
                # source and target nodes:
                num_nodes = x_src.size(0)
                if x_dst is not None:
                    num_nodes = min(num_nodes, x_dst.size(0))
                num_nodes = min(size) if size is not None else num_nodes
                edge_index, edge_attr = remove_self_loops(
                    edge_index, edge_attr)
                edge_index, edge_attr = add_self_loops(
                    edge_index, edge_attr, fill_value=self.fill_value,
                    num_nodes=num_nodes)
            elif isinstance(edge_index, SparseTensor):
                if self.edge_dim is None:
                    edge_index = set_diag(edge_index)
                else:
                    raise NotImplementedError(
                        "The usage of 'edge_attr' and 'add_self_loops' "
                        "simultaneously is currently not yet supported for "
                        "'edge_index' in a 'SparseTensor' form")

        # propagate_type: (x: OptPairTensor, alpha: OptPairTensor, edge_attr: OptTensor)  # noqa
        out = self.propagate(edge_index, x=x, alpha=alpha, edge_attr=edge_attr,
                             size=size)

        alpha = self._alpha
        assert alpha is not None
        self._alpha = None

        if self.concat:
            out = out.view(-1, self.heads * self.out_channels)
        else:
            out = out.mean(dim=1)

        if self.bias is not None:
            out += self.bias

        if isinstance(return_attention_weights, bool):
            if isinstance(edge_index, Tensor):
                return out, (edge_index, alpha)
            elif isinstance(edge_index, SparseTensor):
                return out, edge_index.set_value(alpha, layout='coo')
        else:
            return out

    def message(self, x_j: Tensor, alpha_j: Tensor, alpha_i: OptTensor,
                edge_attr: OptTensor, index: Tensor, ptr: OptTensor,
                size_i: Optional[int]) -> Tensor:
        # Given edge-level attention coefficients for source and target nodes,
        # we simply need to sum them up to "emulate" concatenation:
        alpha = alpha_j if alpha_i is None else alpha_j + alpha_i

        if edge_attr is not None:
            if edge_attr.dim() == 1:
                edge_attr = edge_attr.view(-1, 1)
            assert self.lin_edge is not None
            edge_attr = self.lin_edge(edge_attr)
            edge_attr = edge_attr.view(-1, self.heads, self.out_channels)
            alpha_edge = (edge_attr * self.att_edge).sum(dim=-1)
            alpha = alpha + alpha_edge

        alpha = F.leaky_relu(alpha, self.negative_slope)
        alpha = softmax(alpha, index, ptr, size_i)
        self._alpha = alpha  # Save for later use.
        alpha = F.dropout(alpha, p=self.dropout, training=self.training)
        return x_j * alpha.unsqueeze(-1)

    def __repr__(self):
        return '{}({}, {}, heads={})'.format(self.__class__.__name__,
                                             self.in_channels,
                                             self.out_channels, self.heads)<|MERGE_RESOLUTION|>--- conflicted
+++ resolved
@@ -147,18 +147,10 @@
         self.reset_parameters()
 
     def reset_parameters(self):
-<<<<<<< HEAD
-        if hasattr(self, 'lin'):
-            self.lin.reset_parameters()
-        else:
-            self.lin_src.reset_parameters()
-            self.lin_dst.reset_parameters()
+        self.lin_src.reset_parameters()
+        self.lin_dst.reset_parameters()
         if self.lin_edge is not None:
             self.lin_edge.reset_parameters()
-=======
-        self.lin_src.reset_parameters()
-        self.lin_dst.reset_parameters()
->>>>>>> fd2f34d3
         glorot(self.att_src)
         glorot(self.att_dst)
         glorot(self.att_edge)
