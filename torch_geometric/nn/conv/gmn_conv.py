--- conflicted
+++ resolved
@@ -1,19 +1,13 @@
 from typing import Any, Callable, Dict, List, Optional, Union
 
+import torch
 import torch.nn as nn
 from torch import Tensor
 from torch.nn import ModuleList, Sequential
 
 from torch_geometric.nn.conv import PNAConv
 from torch_geometric.nn.dense.linear import Linear
-<<<<<<< HEAD
 from torch_geometric.nn.resolver import activation_resolver
-=======
-from torch_geometric.nn.resolver import (
-    activation_resolver,
-    normalization_resolver,
-)
->>>>>>> 4541fbd4
 
 class TransposeModule(nn.Module):
     def __init__(self, dim0, dim1):
@@ -106,13 +100,7 @@
                  aggregators: List[str], scalers: List[str], deg: Tensor,
                  edge_dim: Optional[int] = None, towers: int = 1,
                  post_layers: int = 1, divide_input: bool = False,
-<<<<<<< HEAD
                  act: Union[str, Callable, None] = "relu",
-=======
-                 act: Union[str, Callable,
-                            None] = "relu", norm: Union[str, Callable,
-                                                        None] = "LayerNorm",
->>>>>>> 4541fbd4
                  act_kwargs: Optional[Dict[str, Any]] = None, **kwargs):
 
         super().__init__(in_channels, out_channels, aggregators, scalers, deg,
@@ -130,7 +118,7 @@
                 modules += [TransposeModule(0, 1)]
                 modules += [activation_resolver(act, **(act_kwargs or {}))]
                 modules += [Linear(self.F_out, self.F_out)]
-                modules += [TransposeModule(0, 1)] #
+                modules += [TransposeModule(0, 1)]
                 modules += [nn.LayerNorm(self.F_out)]
                 modules += [activation_resolver(act, **(act_kwargs or {}))]
                 modules += [Linear(self.F_out, self.F_out)]
