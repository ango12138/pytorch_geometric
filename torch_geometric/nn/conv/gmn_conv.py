--- conflicted
+++ resolved
@@ -17,15 +17,6 @@
         
     def forward(self, x):
         return x.transpose(self.dim0, self.dim1)
-    
-class ResidualModule(nn.Module):
-    def __init__(self, x):
-        super(ResidualModule, self).__init__()
-        self.x = x
-        
-    def forward(self,x):
-        return x + self.x
-
 
 class GMNConv(PNAConv):
     r"""The Graph Mixer convolution operator
@@ -127,12 +118,7 @@
                 modules += [TransposeModule(1, -1)]
                 modules += [activation_resolver(act, **(act_kwargs or {}))]
                 modules += [Linear(self.F_out, self.F_out)]
-<<<<<<< HEAD
                 modules += [TransposeModule(1, -1)] # 
-                modules += [ResidualModule(x)]
-=======
-                modules += [TransposeModule(1, -1)]  #
->>>>>>> 0cefbf94
                 modules += [nn.LayerNorm(self.F_out)]
                 modules += [activation_resolver(act, **(act_kwargs or {}))]
                 modules += [Linear(self.F_out, self.F_out)]
