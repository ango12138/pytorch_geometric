import warnings
from typing import Any, Optional, Tuple, Union

import torch
from torch import Tensor

from torch_geometric.utils import index_sort
from torch_geometric.utils.sparse import index2ptr

try:  # pragma: no cover
    from pylibcugraphops import (
        make_fg_csr,
        make_fg_csr_hg,
        make_mfg_csr,
        make_mfg_csr_hg,
    )
    HAS_PYLIBCUGRAPHOPS = True
except ImportError:
    HAS_PYLIBCUGRAPHOPS = False


class CuGraphModule(torch.nn.Module):  # pragma: no cover
    r"""An abstract base class for implementing cugraph message passing layers.
    """
    def __init__(self):
        super().__init__()

        if HAS_PYLIBCUGRAPHOPS is False:
            raise ModuleNotFoundError(f"'{self.__class__.__name__}' requires "
                                      f"'pylibcugraphops'")

    def reset_parameters(self):
        r"""Resets all learnable parameters of the module."""
        pass

    @staticmethod
    def to_csc(
        edge_index: Tensor,
        size: Tuple[int, int] = None,
        edge_attr: Optional[Tensor] = None,
    ) -> Union[Tuple[Tensor, Tensor, int], Tuple[Tuple[Tensor, Tensor, int],
                                                 Tensor]]:
        r"""Returns a CSC representation of an :obj:`edge_index` tensor to be
        used as input to a :class:`CuGraphModule`.

        Args:
            edge_index (torch.Tensor): The edge indices.
            size ((int, int), optional). The shape of :obj:`edge_index` in each
                dimension. (default: :obj:`None`)
            edge_attr (torch.Tensor, optional): The edge features.
                (default: :obj:`None`)
        """
        if size is None:
            warnings.warn(
                "Inferring graph size from 'edge_index' causes a "
                "decline in performance and does not work for "
                "bipartite graphs. To suppress this warning, pass in "
                f"'size' explicitly in {__name__}.to_csc().")
            max_id = edge_index.max().item()
            num_src_nodes = num_dst_nodes = max_id + 1
        else:
            num_src_nodes, num_dst_nodes = size

        row, col = edge_index
        col, perm = index_sort(col, max_value=num_dst_nodes)
        row = row[perm]

<<<<<<< HEAD
        colptr = torch._convert_indices_from_coo_to_csr(col, num_dst_nodes)
=======
        colptr = index2ptr(col, num_target_nodes)
>>>>>>> d3043d84

        if edge_attr is not None:
            return (row, colptr, num_src_nodes), edge_attr[perm]

        return row, colptr, num_src_nodes

    def get_cugraph(
        self,
        csc: Tuple[Tensor, Tensor, int],
        max_num_neighbors: Optional[int] = None,
    ) -> Any:
        r"""Constructs a :obj:`cugraph` graph object from CSC representation.
        Supports both bipartite and non-bipartite graphs.

        Args:
            csc ((torch.Tensor, torch.Tensor, int)): A tuple containing the CSC
                representation of a graph, given as a tuple of
                :obj:`(row, colptr, num_src_nodes)`. Use the
                :meth:`CuGraphModule.to_csc` method to convert an
                :obj:`edge_index` representation to the desired format.
            max_num_neighbors (int, optional): The maximum number of neighbors
                of a target node. It is only effective when operating in a
                bipartite graph. When not given, will be computed on-the-fly,
                leading to slightly worse performance. (default: :obj:`None`)
        """
        row, colptr, num_src_nodes = csc

        if not row.is_cuda:
            raise RuntimeError(f"'{self.__class__.__name__}' requires GPU-"
                               f"based processing (got CPU tensor)")

        if num_src_nodes != colptr.numel() - 1:  # Bipartite graph:
            if max_num_neighbors is None:
                max_num_neighbors = int((colptr[1:] - colptr[:-1]).max())

            dst_nodes = torch.arange(colptr.numel() - 1, device=row.device)

            return make_mfg_csr(dst_nodes, colptr, row, max_num_neighbors,
                                num_src_nodes)

        return make_fg_csr(colptr, row)

    def get_typed_cugraph(
        self,
        csc: Tuple[Tensor, Tensor, int],
        edge_type: Tensor,
        num_edge_types: Optional[int] = None,
        max_num_neighbors: Optional[int] = None,
    ) -> Any:
        r"""Constructs a typed :obj:`cugraph` graph object from a CSC
        representation where each edge corresponds to a given edge type.
        Supports both bipartite and non-bipartite graphs.

        Args:
            csc ((torch.Tensor, torch.Tensor, int)): A tuple containing the CSC
                representation of a graph, given as a tuple of
                :obj:`(row, colptr, num_src_nodes)`. Use the
                :meth:`CuGraphModule.to_csc` method to convert an
                :obj:`edge_index` representation to the desired format.
            edge_type (torch.Tensor): The edge type.
            num_edge_types (int, optional): The maximum number of edge types.
                When not given, will be computed on-the-fly, leading to
                slightly worse performance. (default: :obj:`None`)
            max_num_neighbors (int, optional): The maximum number of neighbors
                of a target node. It is only effective when operating in a
                bipartite graph. When not given, will be computed on-the-fly,
                leading to slightly worse performance. (default: :obj:`None`)
        """
        if num_edge_types is None:
            num_edge_types = int(edge_type.max()) + 1

        row, colptr, num_src_nodes = csc
        edge_type = edge_type.int()

        if num_src_nodes != colptr.numel() - 1:  # Bipartite graph:
            if max_num_neighbors is None:
                max_num_neighbors = int((colptr[1:] - colptr[:-1]).max())

            dst_nodes = torch.arange(colptr.numel() - 1, device=row.device)

            return make_mfg_csr_hg(dst_nodes, colptr, row, max_num_neighbors,
                                   num_src_nodes, n_node_types=0,
                                   n_edge_types=num_edge_types,
                                   out_node_types=None, in_node_types=None,
                                   edge_types=edge_type)

        return make_fg_csr_hg(colptr, row, n_node_types=0,
                              n_edge_types=num_edge_types, node_types=None,
                              edge_types=edge_type)

    def forward(
        self,
        x: Tensor,
        csc: Tuple[Tensor, Tensor, int],
        max_num_neighbors: Optional[int] = None,
    ) -> Tensor:
        r"""Runs the forward pass of the module.

        Args:
            x (torch.Tensor): The node features.
            csc ((torch.Tensor, torch.Tensor, int)): A tuple containing the CSC
                representation of a graph, given as a tuple of
                :obj:`(row, colptr, num_src_nodes)`. Use the
                :meth:`CuGraphModule.to_csc` method to convert an
                :obj:`edge_index` representation to the desired format.
            max_num_neighbors (int, optional): The maximum number of neighbors
                of a target node. It is only effective when operating in a
                bipartite graph. When not given, the value will be computed
                on-the-fly, leading to slightly worse performance.
                (default: :obj:`None`)
        """
        raise NotImplementedError<|MERGE_RESOLUTION|>--- conflicted
+++ resolved
@@ -65,11 +65,7 @@
         col, perm = index_sort(col, max_value=num_dst_nodes)
         row = row[perm]
 
-<<<<<<< HEAD
-        colptr = torch._convert_indices_from_coo_to_csr(col, num_dst_nodes)
-=======
-        colptr = index2ptr(col, num_target_nodes)
->>>>>>> d3043d84
+        colptr = index2ptr(col, num_dst_nodes)
 
         if edge_attr is not None:
             return (row, colptr, num_src_nodes), edge_attr[perm]
