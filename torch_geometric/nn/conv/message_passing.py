--- conflicted
+++ resolved
@@ -190,11 +190,7 @@
 
                 self.__class__.propagate = module.propagate
                 self.__class__.collect = module.collect
-<<<<<<< HEAD
-            except Exception:
-=======
             except Exception:  # pragma: no cover
->>>>>>> ee100763
                 self.__class__._orig_propagate = self.__class__.propagate
                 self.__class__._jinja_propagate = self.__class__.propagate
 
@@ -219,11 +215,7 @@
 
                 self.__class__.edge_updater = module.edge_updater
                 self.__class__.edge_collect = module.edge_collect
-<<<<<<< HEAD
-            except Exception:
-=======
             except Exception:  # pragma: no cover
->>>>>>> ee100763
                 self.__class__._orig_edge_updater = self.__class__.edge_updater
                 self.__class__._jinja_edge_updater = (
                     self.__class__.edge_updater)
