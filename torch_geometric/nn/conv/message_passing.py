--- conflicted
+++ resolved
@@ -21,13 +21,11 @@
 from torch import Tensor
 from torch.utils.hooks import RemovableHandle
 
-<<<<<<< HEAD
 from torch_geometric.nn.aggr import (
     Aggregation,
     MultiAggregation,
     WeightedAggregation,
-=======
-from torch_geometric.nn.aggr import Aggregation, MultiAggregation
+)
 from torch_geometric.nn.conv.utils.inspector import (
     Inspector,
     func_body_repr,
@@ -39,7 +37,6 @@
     resolve_types,
     sanitize,
     split_types_repr,
->>>>>>> f0c72186
 )
 from torch_geometric.nn.resolver import aggregation_resolver as aggr_resolver
 from torch_geometric.typing import Adj, Size, SparseTensor
