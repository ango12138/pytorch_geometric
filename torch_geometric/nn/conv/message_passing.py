from typing import List, Optional, Set, Callable, get_type_hints
from torch_geometric.typing import Adj, Size

import os
import re
import inspect
import os.path as osp
from uuid import uuid1
from itertools import chain
from inspect import Parameter
from collections import OrderedDict

import torch
from torch import Tensor
from jinja2 import Template
from torch.utils.hooks import RemovableHandle
from torch_sparse import SparseTensor
from torch_scatter import gather_csr, scatter, segment_csr

from .utils.helpers import expand_left
from .utils.jit import class_from_module_repr
from .utils.typing import (sanitize, split_types_repr, parse_types,
                           resolve_types)
from .utils.inspector import Inspector, func_header_repr, func_body_repr


class MessagePassing(torch.nn.Module):
    r"""Base class for creating message passing layers of the form

    .. math::
        \mathbf{x}_i^{\prime} = \gamma_{\mathbf{\Theta}} \left( \mathbf{x}_i,
        \square_{j \in \mathcal{N}(i)} \, \phi_{\mathbf{\Theta}}
        \left(\mathbf{x}_i, \mathbf{x}_j,\mathbf{e}_{j,i}\right) \right),

    where :math:`\square` denotes a differentiable, permutation invariant
    function, *e.g.*, sum, mean or max, and :math:`\gamma_{\mathbf{\Theta}}`
    and :math:`\phi_{\mathbf{\Theta}}` denote differentiable functions such as
    MLPs.
    See `here <https://pytorch-geometric.readthedocs.io/en/latest/notes/
    create_gnn.html>`__ for the accompanying tutorial.

    Args:
        aggr (string, optional): The aggregation scheme to use
            (:obj:`"add"`, :obj:`"mean"`, :obj:`"max"` or :obj:`None`).
            (default: :obj:`"add"`)
        flow (string, optional): The flow direction of message passing
            (:obj:`"source_to_target"` or :obj:`"target_to_source"`).
            (default: :obj:`"source_to_target"`)
        node_dim (int, optional): The axis along which to propagate.
            (default: :obj:`-2`)
        decomposed_layers (int, optional): The number of feature decomposition
            layers, as introduced in the `"Optimizing Memory Efficiency of
            Graph Neural Networks on Edge Computing Platforms"
            <https://arxiv.org/abs/2104.03058>`_ paper.
            Feature decomposition reduces the peak memory usage by slicing
            the feature dimensions into separated feature decomposition layers
            during GNN aggregation.
            This method can accelerate GNN execution on CPU-based platforms
            (*e.g.*, 2-3x speedup on the
            :class:`~torch_geometric.datasets.Reddit` dataset) for common GNN
            models such as :class:`~torch_geometric.nn.models.GCN`,
            :class:`~torch_geometric.nn.models.GraphSAGE`,
            :class:`~torch_geometric.nn.models.GIN`, etc.
            However, this method is not applicable to all GNN operators
            available, in particular for operators in which message computation
            can not easily be decomposed, *e.g.* in attention-based GNNs.
            The selection of the optimal value of :obj:`decomposed_layers`
            depends both on the specific graph dataset and available hardware
            resources.
            A value of :obj:`2` is suitable in most cases.
            Although the peak memory usage is directly associated with the
            granularity of feature decomposition, the same is not necessarily
            true for execution speedups. (default: :obj:`1`)
    """

    special_args: Set[str] = {
        'edge_index', 'adj_t', 'edge_index_i', 'edge_index_j', 'size',
        'size_i', 'size_j', 'ptr', 'index', 'dim_size'
    }

    def __init__(self, aggr: Optional[str] = "add",
                 flow: str = "source_to_target", node_dim: int = -2,
                 decomposed_layers: int = 1):

        super().__init__()

        self.aggr = aggr
        assert self.aggr in ['add', 'mean', 'max', None]

        self.flow = flow
        assert self.flow in ['source_to_target', 'target_to_source']

        self.node_dim = node_dim
        self.decomposed_layers = decomposed_layers

        self.inspector = Inspector(self)
        self.inspector.inspect(self.message)
        self.inspector.inspect(self.aggregate, pop_first=True)
        self.inspector.inspect(self.message_and_aggregate, pop_first=True)
        self.inspector.inspect(self.update, pop_first=True)
        self.inspector.inspect(self.edge_update)

        self.__user_args__ = self.inspector.keys(
            ['message', 'aggregate', 'update']).difference(self.special_args)
        self.__fused_user_args__ = self.inspector.keys(
            ['message_and_aggregate', 'update']).difference(self.special_args)
        self.__edge_user_args__ = self.inspector.keys(
            ['edge_update']).difference(self.special_args)

        # Support for "fused" message passing.
        self.fuse = self.inspector.implements('message_and_aggregate')

        # Support for GNNExplainer.
        self.__explain__ = False
        self.__edge_mask__ = None
        self.__loop_mask__ = None

        # Hooks:
        self._propagate_forward_pre_hooks = OrderedDict()
        self._propagate_forward_hooks = OrderedDict()
        self._message_forward_pre_hooks = OrderedDict()
        self._message_forward_hooks = OrderedDict()
        self._aggregate_forward_pre_hooks = OrderedDict()
        self._aggregate_forward_hooks = OrderedDict()
        self._message_and_aggregate_forward_pre_hooks = OrderedDict()
        self._message_and_aggregate_forward_hooks = OrderedDict()
        self._edge_update_forward_pre_hooks = OrderedDict()
        self._edge_update_forward_hooks = OrderedDict()

    def __check_input__(self, edge_index, size):
        the_size: List[Optional[int]] = [None, None]

        if isinstance(edge_index, Tensor):
            assert edge_index.dtype == torch.long
            assert edge_index.dim() == 2
            assert edge_index.size(0) == 2
            if size is not None:
                the_size[0] = size[0]
                the_size[1] = size[1]
            return the_size

        elif isinstance(edge_index, SparseTensor):
            if self.flow == 'target_to_source':
                raise ValueError(
                    ('Flow direction "target_to_source" is invalid for '
                     'message propagation via `torch_sparse.SparseTensor`. If '
                     'you really want to make use of a reverse message '
                     'passing flow, pass in the transposed sparse tensor to '
                     'the message passing module, e.g., `adj_t.t()`.'))
            the_size[0] = edge_index.sparse_size(1)
            the_size[1] = edge_index.sparse_size(0)
            return the_size

        raise ValueError(
            ('`MessagePassing.propagate` only supports `torch.LongTensor` of '
             'shape `[2, num_messages]` or `torch_sparse.SparseTensor` for '
             'argument `edge_index`.'))

    def __set_size__(self, size: List[Optional[int]], dim: int, src: Tensor):
        the_size = size[dim]
        if the_size is None:
            size[dim] = src.size(self.node_dim)
        elif the_size != src.size(self.node_dim):
            raise ValueError(
                (f'Encountered tensor with size {src.size(self.node_dim)} in '
                 f'dimension {self.node_dim}, but expected size {the_size}.'))

    def __lift__(self, src, edge_index, dim):
        if isinstance(edge_index, Tensor):
            index = edge_index[dim]
            return src.index_select(self.node_dim, index)
        elif isinstance(edge_index, SparseTensor):
            if dim == 1:
                rowptr = edge_index.storage.rowptr()
                rowptr = expand_left(rowptr, dim=self.node_dim, dims=src.dim())
                return gather_csr(src, rowptr)
            elif dim == 0:
                col = edge_index.storage.col()
                return src.index_select(self.node_dim, col)
        raise ValueError

    def __collect__(self, args, edge_index, size, kwargs):
        i, j = (1, 0) if self.flow == 'source_to_target' else (0, 1)

        out = {}
        for arg in args:
            if arg[-2:] not in ['_i', '_j']:
                out[arg] = kwargs.get(arg, Parameter.empty)
            else:
                dim = 0 if arg[-2:] == '_j' else 1
                data = kwargs.get(arg[:-2], Parameter.empty)

                if isinstance(data, (tuple, list)):
                    assert len(data) == 2
                    if isinstance(data[1 - dim], Tensor):
                        self.__set_size__(size, 1 - dim, data[1 - dim])
                    data = data[dim]

                if isinstance(data, Tensor):
                    self.__set_size__(size, dim, data)
                    data = self.__lift__(data, edge_index,
                                         j if arg[-2:] == '_j' else i)

                out[arg] = data

        if isinstance(edge_index, Tensor):
            out['adj_t'] = None
            out['edge_index'] = edge_index
            out['edge_index_i'] = edge_index[i]
            out['edge_index_j'] = edge_index[j]
            out['ptr'] = None
        elif isinstance(edge_index, SparseTensor):
            out['adj_t'] = edge_index
            out['edge_index'] = None
            out['edge_index_i'] = edge_index.storage.row()
            out['edge_index_j'] = edge_index.storage.col()
            out['ptr'] = edge_index.storage.rowptr()
            if out.get('edge_weight', None) is None:
                out['edge_weight'] = edge_index.storage.value()
            if out.get('edge_attr', None) is None:
                out['edge_attr'] = edge_index.storage.value()
            if out.get('edge_type', None) is None:
                out['edge_type'] = edge_index.storage.value()

        out['index'] = out['edge_index_i']
        out['size'] = size
        out['size_i'] = size[1] or size[0]
        out['size_j'] = size[0] or size[1]
        out['dim_size'] = out['size_i']

        return out

    def propagate(self, edge_index: Adj, size: Size = None, **kwargs):
        r"""The initial call to start propagating messages.

        Args:
            edge_index (Tensor or SparseTensor): A :obj:`torch.LongTensor` or a
                :obj:`torch_sparse.SparseTensor` that defines the underlying
                graph connectivity/message passing flow.
                :obj:`edge_index` holds the indices of a general (sparse)
                assignment matrix of shape :obj:`[N, M]`.
                If :obj:`edge_index` is of type :obj:`torch.LongTensor`, its
                shape must be defined as :obj:`[2, num_messages]`, where
                messages from nodes in :obj:`edge_index[0]` are sent to
                nodes in :obj:`edge_index[1]`
                (in case :obj:`flow="source_to_target"`).
                If :obj:`edge_index` is of type
                :obj:`torch_sparse.SparseTensor`, its sparse indices
                :obj:`(row, col)` should relate to :obj:`row = edge_index[1]`
                and :obj:`col = edge_index[0]`.
                The major difference between both formats is that we need to
                input the *transposed* sparse adjacency matrix into
                :func:`propagate`.
            size (tuple, optional): The size :obj:`(N, M)` of the assignment
                matrix in case :obj:`edge_index` is a :obj:`LongTensor`.
                If set to :obj:`None`, the size will be automatically inferred
                and assumed to be quadratic.
                This argument is ignored in case :obj:`edge_index` is a
                :obj:`torch_sparse.SparseTensor`. (default: :obj:`None`)
            **kwargs: Any additional data which is needed to construct and
                aggregate messages, and to update node embeddings.
        """
        decomposed_layers = 1 if self.__explain__ else self.decomposed_layers

        for hook in self._propagate_forward_pre_hooks.values():
            res = hook(self, (edge_index, size, kwargs))
            if res is not None:
                edge_index, size, kwargs = res

        size = self.__check_input__(edge_index, size)

        # Run "fused" message and aggregation (if applicable).
        if (isinstance(edge_index, SparseTensor) and self.fuse
                and not self.__explain__):
            coll_dict = self.__collect__(self.__fused_user_args__, edge_index,
                                         size, kwargs)

            msg_aggr_kwargs = self.inspector.distribute(
                'message_and_aggregate', coll_dict)
            for hook in self._message_and_aggregate_forward_pre_hooks.values():
                res = hook(self, (edge_index, msg_aggr_kwargs))
                if res is not None:
                    edge_index, msg_aggr_kwargs = res
            out = self.message_and_aggregate(edge_index, **msg_aggr_kwargs)
            for hook in self._message_and_aggregate_forward_hooks.values():
                res = hook(self, (edge_index, msg_aggr_kwargs), out)
                if res is not None:
                    out = res

            update_kwargs = self.inspector.distribute('update', coll_dict)
            out = self.update(out, **update_kwargs)

        # Otherwise, run both functions in separation.
        elif isinstance(edge_index, Tensor) or not self.fuse:
            if decomposed_layers > 1:
                user_args = self.__user_args__
                decomp_args = {a[:-2] for a in user_args if a[-2:] == '_j'}
                decomp_kwargs = {
                    a: kwargs[a].chunk(decomposed_layers, -1)
                    for a in decomp_args
                }
                decomp_out = []

            for i in range(decomposed_layers):
                if decomposed_layers > 1:
                    for arg in decomp_args:
                        kwargs[arg] = decomp_kwargs[arg][i]

                coll_dict = self.__collect__(self.__user_args__, edge_index,
                                             size, kwargs)

                msg_kwargs = self.inspector.distribute('message', coll_dict)
                for hook in self._message_forward_pre_hooks.values():
                    res = hook(self, (msg_kwargs, ))
                    if res is not None:
                        msg_kwargs = res[0] if isinstance(res, tuple) else res
                out = self.message(**msg_kwargs)
                for hook in self._message_forward_hooks.values():
                    res = hook(self, (msg_kwargs, ), out)
                    if res is not None:
                        out = res

                # For `GNNExplainer`, we require a separate message and
                # aggregate procedure since this allows us to inject the
                # `edge_mask` into the message passing computation scheme.
                if self.__explain__:
                    edge_mask = self.__edge_mask__.sigmoid()
                    # Some ops add self-loops to `edge_index`. We need to do
                    # the same for `edge_mask` (but do not train those).
                    if out.size(self.node_dim) != edge_mask.size(0):
                        edge_mask = edge_mask[self.__loop_mask__]
                        loop = edge_mask.new_ones(size[0])
                        edge_mask = torch.cat([edge_mask, loop], dim=0)
                    assert out.size(self.node_dim) == edge_mask.size(0)
                    out = out * edge_mask.view([-1] + [1] * (out.dim() - 1))

                aggr_kwargs = self.inspector.distribute('aggregate', coll_dict)
                for hook in self._aggregate_forward_pre_hooks.values():
                    res = hook(self, (aggr_kwargs, ))
                    if res is not None:
                        aggr_kwargs = res[0] if isinstance(res, tuple) else res
                out = self.aggregate(out, **aggr_kwargs)
                for hook in self._aggregate_forward_hooks.values():
                    res = hook(self, (aggr_kwargs, ), out)
                    if res is not None:
                        out = res

                update_kwargs = self.inspector.distribute('update', coll_dict)
                out = self.update(out, **update_kwargs)

                if decomposed_layers > 1:
                    decomp_out.append(out)

            if decomposed_layers > 1:
                out = torch.cat(decomp_out, dim=-1)

        for hook in self._propagate_forward_hooks.values():
            res = hook(self, (edge_index, size, kwargs), out)
            if res is not None:
                out = res

        return out

    def edge_updater(self, edge_index: Adj, **kwargs):
        r"""The initial call to compute or update features for each edge in the
        graph.

        Args:
            edge_index (Tensor or SparseTensor): A :obj:`torch.LongTensor` or a
                :obj:`torch_sparse.SparseTensor` that defines the underlying
                graph connectivity/message passing flow.
                See :meth:`propagate` for more information.
            **kwargs: Any additional data which is needed to compute or update
                features for each edge in the graph.
        """
        for hook in self._edge_update_forward_pre_hooks.values():
            res = hook(self, (edge_index, kwargs))
            if res is not None:
                edge_index, kwargs = res

        size = self.__check_input__(edge_index, size=None)

        coll_dict = self.__collect__(self.__edge_user_args__, edge_index, size,
                                     kwargs)

        edge_kwargs = self.inspector.distribute('edge_update', coll_dict)
        out = self.edge_update(**edge_kwargs)

        for hook in self._edge_update_forward_hooks.values():
            res = hook(self, (edge_index, kwargs), out)
            if res is not None:
                out = res

        return out

    def message(self, x_j: Tensor) -> Tensor:
        r"""Constructs messages from node :math:`j` to node :math:`i`
        in analogy to :math:`\phi_{\mathbf{\Theta}}` for each edge in
        :obj:`edge_index`.
        This function can take any argument as input which was initially
        passed to :meth:`propagate`.
        Furthermore, tensors passed to :meth:`propagate` can be mapped to the
        respective nodes :math:`i` and :math:`j` by appending :obj:`_i` or
        :obj:`_j` to the variable name, *.e.g.* :obj:`x_i` and :obj:`x_j`.
        """
        return x_j

    def aggregate(self, inputs: Tensor, index: Tensor,
                  ptr: Optional[Tensor] = None,
                  dim_size: Optional[int] = None) -> Tensor:
        r"""Aggregates messages from neighbors as
        :math:`\square_{j \in \mathcal{N}(i)}`.

        Takes in the output of message computation as first argument and any
        argument which was initially passed to :meth:`propagate`.

        By default, this function will delegate its call to scatter functions
        that support "add", "mean" and "max" operations as specified in
        :meth:`__init__` by the :obj:`aggr` argument.
        """
        if ptr is not None:
            ptr = expand_left(ptr, dim=self.node_dim, dims=inputs.dim())
            return segment_csr(inputs, ptr, reduce=self.aggr)
        else:
            return scatter(inputs, index, dim=self.node_dim, dim_size=dim_size,
                           reduce=self.aggr)

    def message_and_aggregate(self, adj_t: SparseTensor) -> Tensor:
        r"""Fuses computations of :func:`message` and :func:`aggregate` into a
        single function.
        If applicable, this saves both time and memory since messages do not
        explicitly need to be materialized.
        This function will only gets called in case it is implemented and
        propagation takes place based on a :obj:`torch_sparse.SparseTensor`.
        """
        raise NotImplementedError

    def update(self, inputs: Tensor) -> Tensor:
        r"""Updates node embeddings in analogy to
        :math:`\gamma_{\mathbf{\Theta}}` for each node
        :math:`i \in \mathcal{V}`.
        Takes in the output of aggregation as first argument and any argument
        which was initially passed to :meth:`propagate`.
        """
        return inputs

    def edge_update(self, x_j: Tensor) -> Tensor:
        r"""Computes or updates features for each edge in the graph.
        This function can take any argument as input which was initially passed
        to :meth:`edge_updater`.
        Furthermore, tensors passed to :meth:`edge_updater` can be mapped to
        the respective nodes :math:`i` and :math:`j` by appending :obj:`_i` or
        :obj:`_j` to the variable name, *.e.g.* :obj:`x_i` and :obj:`x_j`.
        """
        raise NotImplementedError

    def register_propagate_forward_pre_hook(self,
                                            hook: Callable) -> RemovableHandle:
        r"""Registers a forward pre-hook on the module.
        The hook will be called every time before :meth:`propagate` is invoked.
        It should have the following signature:

        .. code-block:: python

            hook(module, inputs) -> None or modified input

        The hook can modify the input.
        Input keyword arguments are passed to the hook as a dictionary in
        :obj:`inputs[-1]`.

        Returns a :class:`torch.utils.hooks.RemovableHandle` that can be used
        to remove the added hook by calling :obj:`handle.remove()`.
        """
        handle = RemovableHandle(self._propagate_forward_pre_hooks)
        self._propagate_forward_pre_hooks[handle.id] = hook
        return handle

    def register_propagate_forward_hook(self,
                                        hook: Callable) -> RemovableHandle:
        r"""Registers a forward hook on the module.
        The hook will be called every time after :meth:`propagate` has computed
        an output.
        It should have the following signature:

        .. code-block:: python

            hook(module, inputs, output) -> None or modified output

        The hook can modify the output.
        Input keyword arguments are passed to the hook as a dictionary in
        :obj:`inputs[-1]`.

        Returns a :class:`torch.utils.hooks.RemovableHandle` that can be used
        to remove the added hook by calling :obj:`handle.remove()`.
        """
        handle = RemovableHandle(self._propagate_forward_hooks)
        self._propagate_forward_hooks[handle.id] = hook
        return handle

    def register_message_forward_pre_hook(self,
                                          hook: Callable) -> RemovableHandle:
        r"""Registers a forward pre-hook on the module.
        The hook will be called every time before :meth:`message` is invoked.
        See :meth:`register_propagate_forward_pre_hook` for more information.
        """
        handle = RemovableHandle(self._message_forward_pre_hooks)
        self._message_forward_pre_hooks[handle.id] = hook
        return handle

    def register_message_forward_hook(self, hook: Callable) -> RemovableHandle:
        r"""Registers a forward hook on the module.
        The hook will be called every time after :meth:`message` has computed
        an output.
        See :meth:`register_propagate_forward_hook` for more information.
        """
        handle = RemovableHandle(self._message_forward_hooks)
        self._message_forward_hooks[handle.id] = hook
        return handle

    def register_aggregate_forward_pre_hook(self,
                                            hook: Callable) -> RemovableHandle:
        r"""Registers a forward pre-hook on the module.
        The hook will be called every time before :meth:`aggregate` is invoked.
        See :meth:`register_propagate_forward_pre_hook` for more information.
        """
        handle = RemovableHandle(self._aggregate_forward_pre_hooks)
        self._aggregate_forward_pre_hooks[handle.id] = hook
        return handle

    def register_aggregate_forward_hook(self,
                                        hook: Callable) -> RemovableHandle:
        r"""Registers a forward hook on the module.
        The hook will be called every time after :meth:`aggregate` has computed
        an output.
        See :meth:`register_propagate_forward_hook` for more information.
        """
        handle = RemovableHandle(self._aggregate_forward_hooks)
        self._aggregate_forward_hooks[handle.id] = hook
        return handle

    def register_message_and_aggregate_forward_pre_hook(
            self, hook: Callable) -> RemovableHandle:
        r"""Registers a forward pre-hook on the module.
        The hook will be called every time before :meth:`message_and_aggregate`
        is invoked.
        See :meth:`register_propagate_forward_pre_hook` for more information.
        """
        handle = RemovableHandle(self._message_and_aggregate_forward_pre_hooks)
        self._message_and_aggregate_forward_pre_hooks[handle.id] = hook
        return handle

    def register_message_and_aggregate_forward_hook(
            self, hook: Callable) -> RemovableHandle:
        r"""Registers a forward hook on the module.
        The hook will be called every time after :meth:`message_and_aggregate`
        has computed an output.
        See :meth:`register_propagate_forward_hook` for more information.
        """
        handle = RemovableHandle(self._message_and_aggregate_forward_hooks)
        self._message_and_aggregate_forward_hooks[handle.id] = hook
        return handle

    def register_edge_update_forward_pre_hook(
            self, hook: Callable) -> RemovableHandle:
        r"""Registers a forward pre-hook on the module.
        The hook will be called every time before :meth:`edge_update` is
        invoked. See :meth:`register_propagate_forward_pre_hook` for more
        information.
        """
        handle = RemovableHandle(self._edge_update_forward_pre_hooks)
        self._edge_update_forward_pre_hooks[handle.id] = hook
        return handle

    def register_edge_update_forward_hook(self,
                                          hook: Callable) -> RemovableHandle:
        r"""Registers a forward hook on the module.
        The hook will be called every time after :meth:`edge_update` has
        computed an output.
        See :meth:`register_propagate_forward_hook` for more information.
        """
        handle = RemovableHandle(self._edge_update_forward_hooks)
        self._edge_update_forward_hooks[handle.id] = hook
        return handle

    @torch.jit.unused
    def jittable(self, typing: Optional[str] = None):
        r"""Analyzes the :class:`MessagePassing` instance and produces a new
        jittable module.

        Args:
            typing (string, optional): If given, will generate a concrete
                instance with :meth:`forward` types based on :obj:`typing`,
                *e.g.*: :obj:`"(Tensor, Optional[Tensor]) -> Tensor"`.
        """
        source = inspect.getsource(self.__class__)

        # Find and parse `propagate()` types to format `{arg1: type1, ...}`.
        if hasattr(self, 'propagate_type'):
            prop_types = {
                k: sanitize(str(v))
                for k, v in self.propagate_type.items()
            }
        else:
            match = re.search(r'#\s*propagate_type:\s*\((.*)\)', source)
            if match is None:
                raise TypeError(
                    'TorchScript support requires the definition of the types '
                    'passed to `propagate()`. Please specificy them via\n\n'
                    'propagate_type = {"arg1": type1, "arg2": type2, ... }\n\n'
                    'or via\n\n'
                    '# propagate_type: (arg1: type1, arg2: type2, ...)\n\n'
                    'inside the `MessagePassing` module.')
            prop_types = split_types_repr(match.group(1))
            prop_types = dict([re.split(r'\s*:\s*', t) for t in prop_types])

        # Find and parse `edge_updater` types to format `{arg1: type1, ...}`.
        # First test whether forward uses `edge_updater`
        # TODO: Replace with AST search to see if the function is used
        edge_updater_used = re.search(r'.*edge_updater.*', source)
        if edge_updater_used:
            if hasattr(self, 'edge_updater_type'):
                edge_updater_types = {
                    k: sanitize(str(v))
                    for k, v in self.edge_updater.items()
                }
            else:
<<<<<<< HEAD
                match = re.search(r'#\s*edge_updater_types:\s*\((.*)\)', 
=======
                match = re.search(r'#\s*edge_updater_types:\s*\((.*)\)',
>>>>>>> 4da0c9ba
                                  source)
                if match is None:
                    raise TypeError(
                        'TorchScript support requires the definition of the '
                        'types passed to `edge_updater()`. Please specificy '
                        'them via\n\n edge_updater_types = {"arg1": type1, '
                        '"arg2": type2, ... }\n\n or via\n\n'
                        '# edge_updater_types: (arg1: type1, arg2: type2, ...)'
                        '\n\ninside the `MessagePassing` module.')
                edge_updater_types = split_types_repr(match.group(1))
<<<<<<< HEAD
                edge_updater_types = dict([re.split(r'\s*:\s*', t) for t in
                                           edge_updater_types])
=======
                edge_updater_types = dict(
                    [re.split(r'\s*:\s*', t) for t in edge_updater_types])
>>>>>>> 4da0c9ba
        else:
            # dummy to be used
            edge_updater_types = {'x': 'Tensor'}

        type_hints = get_type_hints(self.__class__.update)
        prop_return_type = type_hints.get('return', 'Tensor')
        if str(prop_return_type)[:6] == '<class':
            prop_return_type = prop_return_type.__name__

        type_hints = get_type_hints(self.__class__.edge_update)
        edge_updater_return_type = type_hints.get('return', 'Tensor')
        if str(edge_updater_return_type)[:6] == '<class':
            edge_updater_return_type = edge_updater_return_type.__name__

        # Parse `__collect__()` types to format `{arg:1, type1, ...}`.
        collect_types = self.inspector.types(
            ['message', 'aggregate', 'update'])

        # Parse `__collect__()` types to format `{arg:1, type1, ...}`,
        # specific to the argument used for edge updates.
        edge_collect_types = self.inspector.types(['edge_update'])

        # Collect `forward()` header, body and @overload types.
        forward_types = parse_types(self.forward)
        forward_types = [resolve_types(*types) for types in forward_types]
        forward_types = list(chain.from_iterable(forward_types))
        
        keep_annotation = len(forward_types) < 2
        forward_header = func_header_repr(self.forward, keep_annotation)
        forward_body = func_body_repr(self.forward, keep_annotation)

        if keep_annotation:
            forward_types = []
        elif typing is not None:
            forward_types = []
            forward_body = 8 * ' ' + f'# type: {typing}\n{forward_body}'

        root = os.path.dirname(osp.realpath(__file__))
        with open(osp.join(root, 'message_passing.jinja'), 'r') as f:
            template = Template(f.read())

        uid = uuid1().hex[:6]
        cls_name = f'{self.__class__.__name__}Jittable_{uid}'
        jit_module_repr = template.render(
            uid=uid,
            module=str(self.__class__.__module__),
            cls_name=cls_name,
            parent_cls_name=self.__class__.__name__,
            prop_types=prop_types,
            prop_return_type=prop_return_type,
            fuse=self.fuse,
            collect_types=collect_types,
            user_args=self.__user_args__,
            edge_user_args=self.__edge_user_args__,
            forward_header=forward_header,
            forward_types=forward_types,
            forward_body=forward_body,
            msg_args=self.inspector.keys(['message']),
            aggr_args=self.inspector.keys(['aggregate']),
            msg_and_aggr_args=self.inspector.keys(['message_and_aggregate']),
            update_args=self.inspector.keys(['update']),
            edge_collect_types=edge_collect_types,
            edge_update_args=self.inspector.keys(['edge_update']),
            edge_updater_types=edge_updater_types,
            edge_updater_return_type=edge_updater_return_type,
            check_input=inspect.getsource(self.__check_input__)[:-1],
            lift=inspect.getsource(self.__lift__)[:-1],
        )
        # Instantiate a class from the rendered JIT module representation.
        cls = class_from_module_repr(cls_name, jit_module_repr)
        module = cls.__new__(cls)
        module.__dict__ = self.__dict__.copy()
        module.jittable = None
        return module

    def __repr__(self) -> str:
        if hasattr(self, 'in_channels') and hasattr(self, 'out_channels'):
            return (f'{self.__class__.__name__}({self.in_channels}, '
                    f'{self.out_channels})')
        return f'{self.__class__.__name__}()'<|MERGE_RESOLUTION|>--- conflicted
+++ resolved
@@ -624,11 +624,7 @@
                     for k, v in self.edge_updater.items()
                 }
             else:
-<<<<<<< HEAD
                 match = re.search(r'#\s*edge_updater_types:\s*\((.*)\)', 
-=======
-                match = re.search(r'#\s*edge_updater_types:\s*\((.*)\)',
->>>>>>> 4da0c9ba
                                   source)
                 if match is None:
                     raise TypeError(
@@ -639,13 +635,8 @@
                         '# edge_updater_types: (arg1: type1, arg2: type2, ...)'
                         '\n\ninside the `MessagePassing` module.')
                 edge_updater_types = split_types_repr(match.group(1))
-<<<<<<< HEAD
                 edge_updater_types = dict([re.split(r'\s*:\s*', t) for t in
                                            edge_updater_types])
-=======
-                edge_updater_types = dict(
-                    [re.split(r'\s*:\s*', t) for t in edge_updater_types])
->>>>>>> 4da0c9ba
         else:
             # dummy to be used
             edge_updater_types = {'x': 'Tensor'}
