--- conflicted
+++ resolved
@@ -1,10 +1,6 @@
 import math
-<<<<<<< HEAD
-from torch_geometric.typing import Adj, Size, OptTensor, Tensor
-=======
 from typing import Optional, Tuple
 
->>>>>>> ff204e56
 import torch
 from torch import Tensor, nn
 from torch.nn import Parameter
@@ -16,29 +12,15 @@
 
 
 class PEGConv(MessagePassing):
-<<<<<<< HEAD
-    r"""The PEG layer from the 
-    `"Equivariant and Stable Positional Encoding for More Powerful Graph Neural Networks" 
-    <https://arxiv.org/abs/2203.00199>`_ paper
-    
-=======
     r"""The PEG layer from the `"Equivariant and Stable Positional Encoding for More Powerful Graph Neural Networks" <https://arxiv.org/abs/2203.00199>`_ paper
 
 
->>>>>>> ff204e56
     Args:
         in_feats_dim (int): Size of input node features.
         pos_dim (int): Size of positional encoding.
         out_feats_dim (int): Size of output node features.
-<<<<<<< HEAD
-        edge_mlp_dim (int): 
-            We use MLP to make one to one mapping between 
-                the relative information and edge weight. 
-            edge_mlp_dim represents the hidden units dimension in the MLP. (default: 32)
-=======
         edge_mlp_dim (int): We use MLP to make one to one mapping between the relative information and edge weight.
                             edge_mlp_dim represents the hidden units dimension in the MLP. (default: 32)
->>>>>>> ff204e56
         improved (bool, optional): If set to :obj:`True`, the layer computes
             :math:`\mathbf{\hat{A}}` as :math:`\mathbf{A} + 2\mathbf{I}`.
             (default: :obj:`False`)
@@ -144,14 +126,10 @@
 
         # propagate_type: (x: Tensor, edge_weight: OptTensor)
         # pos: l2 norms
-<<<<<<< HEAD
-        hidden_out, coors_out = self.propagate(edge_index, x=feats, edge_weight=edge_weight, pos=rel_dist, coors=coors, size=None)
-=======
         hidden_out, coors_out = self.propagate(edge_index, x=feats,
                                                edge_weight=edge_weight,
                                                pos=rel_dist, coors=coors,
                                                size=None)
->>>>>>> ff204e56
 
         if self.bias is not None:
             hidden_out += self.bias
