--- conflicted
+++ resolved
@@ -1,14 +1,8 @@
-from typing import Tuple, Union
+from typing import Tuple, Union, Optional
 
-<<<<<<< HEAD
 import torch.nn.functional as F
-=======
-import torch
-from dgNN.operators import GATConvFuse
->>>>>>> 2c9970ef
 from torch import Tensor
 
-<<<<<<< HEAD
 from torch_geometric.nn.conv import GATConv
 from torch_geometric.typing import (
     Adj,
@@ -21,24 +15,6 @@
 # dgNN library can be installed as in repo https://github.com/dgSPARSE/dgNN
 
 class FusedGATConv(GATConv):
-=======
-from torch_geometric.nn.conv import MessagePassing
-from torch_geometric.nn.dense.linear import Linear
-from torch_geometric.typing import Adj, OptPairTensor
-
-from ..inits import glorot, zeros
-
-# dgNN library is needed for FusedGATConv layer,
-# which is equivalent to the standard GAT model mathmatically
-# with less memory consumption and faster speed,
-# due to kernel fusion and other techniques,
-# as in paper 'Understanding GNN Computational Graph:
-# A Coordinated Computation, IO, and Memory Perspective'
-# dgNN library can be installed as in repo https://github.com/dgSPARSE/dgNN
-
-
-class FusedGATConv(MessagePassing):
->>>>>>> 2c9970ef
     def __init__(
         self,
         in_channels: Union[int, Tuple[int, int]],
@@ -53,48 +29,8 @@
         bias: bool = True,
         **kwargs,
     ):
-<<<<<<< HEAD
         if not all([add_self_loops is False, edge_dim is None, fill_value is 'mean']):
             raise NotImplementedError('FusedGATConv does not support add_self_loops, edge_features or non-mean fill_value')
-=======
-        kwargs.setdefault('aggr', 'add')
-        super().__init__(node_dim=0, **kwargs)
-
-        self.in_channels = in_channels
-        self.out_channels = out_channels
-        self.heads = heads
-        self.concat = concat
-        self.negative_slope = negative_slope
-        self.dropout = dropout
-        # self.add_self_loops = add_self_loops
-        # self.edge_dim = edge_dim
-        # self.fill_value = fill_value
-
-        # In case we are operating in bipartite graphs, we apply separate
-        # transformations 'lin_src' and 'lin_dst' to source and target nodes:
-        if isinstance(in_channels, int):
-            self.lin_src = Linear(in_channels, heads * out_channels,
-                                  bias=False, weight_initializer='glorot')
-            self.lin_dst = self.lin_src
-        else:
-            self.lin_src = Linear(in_channels[0], heads * out_channels, False,
-                                  weight_initializer='glorot')
-            self.lin_dst = Linear(in_channels[1], heads * out_channels, False,
-                                  weight_initializer='glorot')
-
-        # The learnable parameters to compute attention coefficients:
-        self.att_src = Parameter(torch.Tensor(1, heads, out_channels))
-        self.att_dst = Parameter(torch.Tensor(1, heads, out_channels))
-
-        if bias and concat:
-            self.bias = Parameter(torch.Tensor(heads * out_channels))
-        elif bias and not concat:
-            self.bias = Parameter(torch.Tensor(out_channels))
-        else:
-            self.register_parameter('bias', None)
-
-        self.reset_parameters()
->>>>>>> 2c9970ef
 
         super(FusedGATConv, self).__init__(in_channels, out_channels, heads, concat, negative_slope, dropout, add_self_loops, edge_dim, fill_value, bias, **kwargs)
 
@@ -138,12 +74,4 @@
         if self.bias is not None:
             out += self.bias
 
-<<<<<<< HEAD
-        return out
-=======
-        return out
-
-    def __repr__(self) -> str:
-        return (f'{self.__class__.__name__}({self.in_channels}, '
-                f'{self.out_channels}, heads={self.heads})')
->>>>>>> 2c9970ef
+        return out