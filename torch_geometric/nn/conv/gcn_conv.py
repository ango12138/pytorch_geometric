from typing import Optional, Tuple

import torch
from torch import Tensor
<<<<<<< HEAD
from torch.nn import Parameter, ReLU, Sequential, LayerNorm
=======
from torch.nn import Parameter
from torch_scatter import scatter_add
from torch_sparse import SparseTensor, fill_diag, matmul, mul
from torch_sparse import sum as sparsesum

>>>>>>> 8b3f02d4
from torch_geometric.nn.conv import MessagePassing
from torch_geometric.nn.dense.linear import Linear
from torch_geometric.nn.inits import zeros
from torch_geometric.typing import Adj, OptTensor, PairTensor
from torch_geometric.utils import add_remaining_self_loops
from torch_geometric.utils.num_nodes import maybe_num_nodes
from torch_scatter import scatter_add
from torch_sparse import SparseTensor, matmul, fill_diag, sum as sparsesum, mul


@torch.jit._overload
def gcn_norm(edge_index, edge_weight=None, num_nodes=None, improved=False,
             add_self_loops=True, dtype=None):
    # type: (Tensor, OptTensor, Optional[int], bool, bool, Optional[int]) -> PairTensor  # noqa
    pass


@torch.jit._overload
def gcn_norm(edge_index, edge_weight=None, num_nodes=None, improved=False,
             add_self_loops=True, dtype=None):
    # type: (SparseTensor, OptTensor, Optional[int], bool, bool, Optional[int]) -> SparseTensor  # noqa
    pass


def gcn_norm(edge_index, edge_weight=None, num_nodes=None, improved=False,
             add_self_loops=True, dtype=None):
    fill_value = 2. if improved else 1.

    if isinstance(edge_index, SparseTensor):
        adj_t = edge_index
        if not adj_t.has_value():
            adj_t = adj_t.fill_value(1., dtype=dtype)
        if add_self_loops:
            adj_t = fill_diag(adj_t, fill_value)
        deg = sparsesum(adj_t, dim=1)
        deg_inv_sqrt = deg.pow_(-0.5)
        deg_inv_sqrt.masked_fill_(deg_inv_sqrt == float('inf'), 0.)
        adj_t = mul(adj_t, deg_inv_sqrt.view(-1, 1))
        adj_t = mul(adj_t, deg_inv_sqrt.view(1, -1))
        return adj_t

    else:
        num_nodes = maybe_num_nodes(edge_index, num_nodes)

        if edge_weight is None:
            edge_weight = torch.ones((edge_index.size(1),), dtype=dtype,
                                     device=edge_index.device)

        if add_self_loops:
            edge_index, tmp_edge_weight = add_remaining_self_loops(
                edge_index, edge_weight, fill_value, num_nodes)
            assert tmp_edge_weight is not None
            edge_weight = tmp_edge_weight

        row, col = edge_index[0], edge_index[1]
        deg = scatter_add(edge_weight, col, dim=0, dim_size=num_nodes)
        deg_inv_sqrt = deg.pow_(-0.5)
        deg_inv_sqrt.masked_fill_(deg_inv_sqrt == float('inf'), 0)
        return edge_index, deg_inv_sqrt[row] * edge_weight * deg_inv_sqrt[col]


class GCNConv(MessagePassing):
    r"""The graph convolutional operator from the `"Semi-supervised
    Classification with Graph Convolutional Networks"
    <https://arxiv.org/abs/1609.02907>`_ paper
    .. math::
        \mathbf{X}^{\prime} = \mathbf{\hat{D}}^{-1/2} \mathbf{\hat{A}}
        \mathbf{\hat{D}}^{-1/2} \mathbf{X} \mathbf{\Theta},
    where :math:`\mathbf{\hat{A}} = \mathbf{A} + \mathbf{I}` denotes the
    adjacency matrix with inserted self-loops and
    :math:`\hat{D}_{ii} = \sum_{j=0} \hat{A}_{ij}` its diagonal degree matrix.
    The adjacency matrix can include other values than :obj:`1` representing
    edge weights via the optional :obj:`edge_weight` tensor.
    Its node-wise formulation is given by:
    .. math::
        \mathbf{x}^{\prime}_i = \mathbf{\Theta}^{\top} \sum_{j \in
        \mathcal{N}(v) \cup \{ i \}} \frac{e_{j,i}}{\sqrt{\hat{d}_j
        \hat{d}_i}} \mathbf{x}_j
<<<<<<< HEAD
=======

>>>>>>> 8b3f02d4
    with :math:`\hat{d}_i = 1 + \sum_{j \in \mathcal{N}(i)} e_{j,i}`, where
    :math:`e_{j,i}` denotes the edge weight from source node :obj:`j` to target
    node :obj:`i` (default: :obj:`1.0`)
    Args:
        in_channels (int): Size of each input sample, or :obj:`-1` to derive
            the size from the first input(s) to the forward method.
        out_channels (int): Size of each output sample.
        improved (bool, optional): If set to :obj:`True`, the layer computes
            :math:`\mathbf{\hat{A}}` as :math:`\mathbf{A} + 2\mathbf{I}`.
            (default: :obj:`False`)
        cached (bool, optional): If set to :obj:`True`, the layer will cache
            the computation of :math:`\mathbf{\hat{D}}^{-1/2} \mathbf{\hat{A}}
            \mathbf{\hat{D}}^{-1/2}` on first execution, and will use the
            cached version for further executions.
            This parameter should only be set to :obj:`True` in transductive
            learning scenarios. (default: :obj:`False`)
        add_self_loops (bool, optional): If set to :obj:`False`, will not add
            self-loops to the input graph. (default: :obj:`True`)
        normalize (bool, optional): Whether to add self-loops and compute
            symmetric normalization coefficients on the fly.
            (default: :obj:`True`)
        bias (bool, optional): If set to :obj:`False`, the layer will not learn
            an additive bias. (default: :obj:`True`)
        **kwargs (optional): Additional arguments of
            :class:`torch_geometric.nn.conv.MessagePassing`.

    Shapes:
        - **input:**
          node features :math:`(|\mathcal{V}|, F_{in})`,
          edge indices :math:`(2, |\mathcal{E}|)`,
          edge weights :math:`(|\mathcal{E}|)` *(optional)*
        - **output:** node features :math:`(|\mathcal{V}|, F_{out})`
    """

    _cached_edge_index: Optional[Tuple[Tensor, Tensor]]
    _cached_adj_t: Optional[SparseTensor]

    def __init__(self, in_channels: int, out_channels: int,
                 improved: bool = False, cached: bool = False,
                 add_self_loops: bool = True, normalize: bool = True,
                 bias: bool = True, explain: bool = False, **kwargs):

        kwargs.setdefault('aggr', 'add')
        super().__init__(**kwargs)

        self.in_channels = in_channels
        self.out_channels = out_channels
        self.improved = improved
        self.cached = cached
        self.add_self_loops = add_self_loops
        self.normalize = normalize
        self.explain = explain

        self._cached_edge_index = None
        self._cached_adj_t = None

        self.lin = Linear(in_channels, out_channels, bias=False,
                          weight_initializer='glorot')

        if bias:
            self.bias = Parameter(torch.Tensor(out_channels))
        else:
            self.register_parameter('bias', None)

        if self.explain:
            self.convert = Linear(in_channels, out_channels)
            self.bias_explain = Parameter(torch.Tensor(out_channels))

            self.residual = Sequential(
                Linear(
                    in_channels +
                    out_channels,
                    out_channels),
                LayerNorm(out_channels),
                ReLU())

            self.process_message = Sequential(LayerNorm(out_channels),
                                              ReLU())

        self.reset_parameters()

    def reset_parameters(self):
        if self.explain:
            zeros(self.bias_explain)
        self.lin.reset_parameters()
        zeros(self.bias)
        self._cached_edge_index = None
        self._cached_adj_t = None

    def forward(self, x: Tensor, edge_index: Adj,
                edge_weight: OptTensor = None,
                message_scale=None, message_replacement=None) -> Tensor:
        """"""

        if self.normalize:
            if isinstance(edge_index, Tensor):
                cache = self._cached_edge_index
                if cache is None:
                    edge_index, edge_weight = gcn_norm(  # yapf: disable
                        edge_index, edge_weight, x.size(self.node_dim),
                        self.improved, self.add_self_loops)
                    if self.cached:
                        self._cached_edge_index = (edge_index, edge_weight)
                else:
                    edge_index, edge_weight = cache[0], cache[1]

            elif isinstance(edge_index, SparseTensor):
                cache = self._cached_adj_t
                if cache is None:
                    edge_index = gcn_norm(  # yapf: disable
                        edge_index, edge_weight, x.size(self.node_dim),
                        self.improved, self.add_self_loops)
                    if self.cached:
                        self._cached_adj_t = edge_index
                else:
                    edge_index = cache

        if not self.explain:
            x = self.lin(x)

        # propagate_type: (x: Tensor, edge_weight: OptTensor)
        out = self.propagate(edge_index, x=x, edge_weight=edge_weight,
                             message_scale=message_scale,
                             message_replacement=message_replacement)

        if self.bias is not False and not self.explain:
            out += self.bias

        return out

    def message(self, x_i: Tensor, x_j: Tensor, edge_index: Tensor,
                edge_weight: OptTensor, message_scale,
                message_replacement) -> Tensor:
        if self.explain:
            basis_messages = x_j if edge_weight is None else edge_weight.view(
                -1, 1) * x_j
            basis_messages = self.convert(basis_messages)
            count = torch.arange(edge_index.shape[1])
            basis_messages = basis_messages[count, :] + self.bias_explain
            basis_messages = self.process_message(basis_messages)

            if message_scale is not None:
                basis_messages = basis_messages * message_scale.unsqueeze(-1)

                if message_replacement is not None:
                    if basis_messages.shape == message_replacement.shape:
                        basis_messages = basis_messages + \
                            (1 - message_scale).unsqueeze(
                                -1) * message_replacement
                    else:
                        basis_messages = basis_messages + \
                            (1 - message_scale).unsqueeze(
                                -1) * message_replacement.unsqueeze(0)

            self.latest_messages = basis_messages
            self.latest_source_embeddings = x_j
            self.latest_target_embeddings = x_i

            return basis_messages
        else:
            return x_j if edge_weight is None else edge_weight.view(
                -1, 1) * x_j

<<<<<<< HEAD
    def get_latest_source_embeddings(self):
        return self.latest_source_embeddings

    def get_latest_target_embeddings(self):
        return self.latest_target_embeddings

    def get_latest_messages(self):
        return self.latest_messages

    def update(self, aggr_out: Tensor, x: Tensor):
        if self.explain:
            repr = torch.cat((aggr_out, x), 1)
            result = self.residual(repr)
            return result
        return aggr_out

=======
>>>>>>> 8b3f02d4
    def message_and_aggregate(self, adj_t: SparseTensor, x: Tensor) -> Tensor:
        return matmul(adj_t, x, reduce=self.aggr)<|MERGE_RESOLUTION|>--- conflicted
+++ resolved
@@ -1,24 +1,16 @@
 from typing import Optional, Tuple
+from torch_geometric.typing import Adj, OptTensor, PairTensor
 
 import torch
 from torch import Tensor
-<<<<<<< HEAD
-from torch.nn import Parameter, ReLU, Sequential, LayerNorm
-=======
 from torch.nn import Parameter
 from torch_scatter import scatter_add
-from torch_sparse import SparseTensor, fill_diag, matmul, mul
-from torch_sparse import sum as sparsesum
-
->>>>>>> 8b3f02d4
+from torch_sparse import SparseTensor, matmul, fill_diag, sum as sparsesum, mul
+from torch_geometric.nn.inits import zeros
+from torch_geometric.nn.dense.linear import Linear
 from torch_geometric.nn.conv import MessagePassing
-from torch_geometric.nn.dense.linear import Linear
-from torch_geometric.nn.inits import zeros
-from torch_geometric.typing import Adj, OptTensor, PairTensor
 from torch_geometric.utils import add_remaining_self_loops
 from torch_geometric.utils.num_nodes import maybe_num_nodes
-from torch_scatter import scatter_add
-from torch_sparse import SparseTensor, matmul, fill_diag, sum as sparsesum, mul
 
 
 @torch.jit._overload
@@ -37,6 +29,7 @@
 
 def gcn_norm(edge_index, edge_weight=None, num_nodes=None, improved=False,
              add_self_loops=True, dtype=None):
+
     fill_value = 2. if improved else 1.
 
     if isinstance(edge_index, SparseTensor):
@@ -56,7 +49,7 @@
         num_nodes = maybe_num_nodes(edge_index, num_nodes)
 
         if edge_weight is None:
-            edge_weight = torch.ones((edge_index.size(1),), dtype=dtype,
+            edge_weight = torch.ones((edge_index.size(1), ), dtype=dtype,
                                      device=edge_index.device)
 
         if add_self_loops:
@@ -76,26 +69,27 @@
     r"""The graph convolutional operator from the `"Semi-supervised
     Classification with Graph Convolutional Networks"
     <https://arxiv.org/abs/1609.02907>`_ paper
+
     .. math::
         \mathbf{X}^{\prime} = \mathbf{\hat{D}}^{-1/2} \mathbf{\hat{A}}
         \mathbf{\hat{D}}^{-1/2} \mathbf{X} \mathbf{\Theta},
+
     where :math:`\mathbf{\hat{A}} = \mathbf{A} + \mathbf{I}` denotes the
     adjacency matrix with inserted self-loops and
     :math:`\hat{D}_{ii} = \sum_{j=0} \hat{A}_{ij}` its diagonal degree matrix.
     The adjacency matrix can include other values than :obj:`1` representing
     edge weights via the optional :obj:`edge_weight` tensor.
+
     Its node-wise formulation is given by:
+
     .. math::
-        \mathbf{x}^{\prime}_i = \mathbf{\Theta}^{\top} \sum_{j \in
-        \mathcal{N}(v) \cup \{ i \}} \frac{e_{j,i}}{\sqrt{\hat{d}_j
-        \hat{d}_i}} \mathbf{x}_j
-<<<<<<< HEAD
-=======
-
->>>>>>> 8b3f02d4
+        \mathbf{x}^{\prime}_i = \mathbf{\Theta} \sum_{j \in \mathcal{N}(v) \cup
+        \{ i \}} \frac{e_{j,i}}{\sqrt{\hat{d}_j \hat{d}_i}} \mathbf{x}_j
+
     with :math:`\hat{d}_i = 1 + \sum_{j \in \mathcal{N}(i)} e_{j,i}`, where
     :math:`e_{j,i}` denotes the edge weight from source node :obj:`j` to target
     node :obj:`i` (default: :obj:`1.0`)
+
     Args:
         in_channels (int): Size of each input sample, or :obj:`-1` to derive
             the size from the first input(s) to the forward method.
@@ -118,13 +112,6 @@
             an additive bias. (default: :obj:`True`)
         **kwargs (optional): Additional arguments of
             :class:`torch_geometric.nn.conv.MessagePassing`.
-
-    Shapes:
-        - **input:**
-          node features :math:`(|\mathcal{V}|, F_{in})`,
-          edge indices :math:`(2, |\mathcal{E}|)`,
-          edge weights :math:`(|\mathcal{E}|)` *(optional)*
-        - **output:** node features :math:`(|\mathcal{V}|, F_{out})`
     """
 
     _cached_edge_index: Optional[Tuple[Tensor, Tensor]]
@@ -133,10 +120,10 @@
     def __init__(self, in_channels: int, out_channels: int,
                  improved: bool = False, cached: bool = False,
                  add_self_loops: bool = True, normalize: bool = True,
-                 bias: bool = True, explain: bool = False, **kwargs):
+                 bias: bool = True, **kwargs):
 
         kwargs.setdefault('aggr', 'add')
-        super().__init__(**kwargs)
+        super(GCNConv, self).__init__(**kwargs)
 
         self.in_channels = in_channels
         self.out_channels = out_channels
@@ -144,7 +131,6 @@
         self.cached = cached
         self.add_self_loops = add_self_loops
         self.normalize = normalize
-        self.explain = explain
 
         self._cached_edge_index = None
         self._cached_adj_t = None
@@ -157,34 +143,16 @@
         else:
             self.register_parameter('bias', None)
 
-        if self.explain:
-            self.convert = Linear(in_channels, out_channels)
-            self.bias_explain = Parameter(torch.Tensor(out_channels))
-
-            self.residual = Sequential(
-                Linear(
-                    in_channels +
-                    out_channels,
-                    out_channels),
-                LayerNorm(out_channels),
-                ReLU())
-
-            self.process_message = Sequential(LayerNorm(out_channels),
-                                              ReLU())
-
         self.reset_parameters()
 
     def reset_parameters(self):
-        if self.explain:
-            zeros(self.bias_explain)
         self.lin.reset_parameters()
         zeros(self.bias)
         self._cached_edge_index = None
         self._cached_adj_t = None
 
     def forward(self, x: Tensor, edge_index: Adj,
-                edge_weight: OptTensor = None,
-                message_scale=None, message_replacement=None) -> Tensor:
+                edge_weight: OptTensor = None) -> Tensor:
         """"""
 
         if self.normalize:
@@ -210,70 +178,23 @@
                 else:
                     edge_index = cache
 
-        if not self.explain:
-            x = self.lin(x)
+        x = self.lin(x)
 
         # propagate_type: (x: Tensor, edge_weight: OptTensor)
         out = self.propagate(edge_index, x=x, edge_weight=edge_weight,
-                             message_scale=message_scale,
-                             message_replacement=message_replacement)
-
-        if self.bias is not False and not self.explain:
+                             size=None)
+
+        if self.bias is not None:
             out += self.bias
 
         return out
 
-    def message(self, x_i: Tensor, x_j: Tensor, edge_index: Tensor,
-                edge_weight: OptTensor, message_scale,
-                message_replacement) -> Tensor:
-        if self.explain:
-            basis_messages = x_j if edge_weight is None else edge_weight.view(
-                -1, 1) * x_j
-            basis_messages = self.convert(basis_messages)
-            count = torch.arange(edge_index.shape[1])
-            basis_messages = basis_messages[count, :] + self.bias_explain
-            basis_messages = self.process_message(basis_messages)
-
-            if message_scale is not None:
-                basis_messages = basis_messages * message_scale.unsqueeze(-1)
-
-                if message_replacement is not None:
-                    if basis_messages.shape == message_replacement.shape:
-                        basis_messages = basis_messages + \
-                            (1 - message_scale).unsqueeze(
-                                -1) * message_replacement
-                    else:
-                        basis_messages = basis_messages + \
-                            (1 - message_scale).unsqueeze(
-                                -1) * message_replacement.unsqueeze(0)
-
-            self.latest_messages = basis_messages
-            self.latest_source_embeddings = x_j
-            self.latest_target_embeddings = x_i
-
-            return basis_messages
-        else:
-            return x_j if edge_weight is None else edge_weight.view(
-                -1, 1) * x_j
-
-<<<<<<< HEAD
-    def get_latest_source_embeddings(self):
-        return self.latest_source_embeddings
-
-    def get_latest_target_embeddings(self):
-        return self.latest_target_embeddings
-
-    def get_latest_messages(self):
-        return self.latest_messages
-
-    def update(self, aggr_out: Tensor, x: Tensor):
-        if self.explain:
-            repr = torch.cat((aggr_out, x), 1)
-            result = self.residual(repr)
-            return result
-        return aggr_out
-
-=======
->>>>>>> 8b3f02d4
+    def message(self, x_j: Tensor, edge_weight: OptTensor) -> Tensor:
+        return x_j if edge_weight is None else edge_weight.view(-1, 1) * x_j
+
     def message_and_aggregate(self, adj_t: SparseTensor, x: Tensor) -> Tensor:
-        return matmul(adj_t, x, reduce=self.aggr)+        return matmul(adj_t, x, reduce=self.aggr)
+
+    def __repr__(self):
+        return '{}({}, {})'.format(self.__class__.__name__, self.in_channels,
+                                   self.out_channels)