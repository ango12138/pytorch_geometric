import copy
import warnings
from collections import defaultdict, deque
from typing import Any, Dict, Optional, Tuple, Union

import torch
from torch import Tensor
from torch.nn import Module

import torch_geometric
from torch_geometric.nn.dense import HeteroLinear
from torch_geometric.nn.fx import Transformer, get_submodule
from torch_geometric.nn.to_hetero_module import ToHeteroLinear
from torch_geometric.typing import EdgeType, Metadata, NodeType, OptTensor
from torch_geometric.utils.hetero import (
    check_add_self_loops,
    get_unused_node_types,
)

try:
    from torch.fx import Graph, GraphModule, Node
except (ImportError, ModuleNotFoundError, AttributeError):
    GraphModule, Graph, Node = 'GraphModule', 'Graph', 'Node'


def get_dict(mapping: Optional[Dict[str, Any]]) -> Dict[str, Any]:
    return mapping if mapping is not None else {}


def to_hetero(module: Module, metadata: Metadata, aggr: str = "sum",
              input_map: Optional[Dict[str, str]] = None,
              debug: bool = False) -> GraphModule:
    r"""Converts a homogeneous GNN model into its heterogeneous equivalent in
    which node representations are learned for each node type in
    :obj:`metadata[0]`, and messages are exchanged between each edge type in
    :obj:`metadata[1]`, as denoted in the `"Modeling Relational Data with Graph
    Convolutional Networks" <https://arxiv.org/abs/1703.06103>`_ paper:

    .. code-block:: python

        import torch
        from torch_geometric.nn import SAGEConv, to_hetero

        class GNN(torch.nn.Module):
            def __init__(self):
                super().__init__()
                self.conv1 = SAGEConv((-1, -1), 32)
                self.conv2 = SAGEConv((32, 32), 32)

            def forward(self, x, edge_index):
                x = self.conv1(x, edge_index).relu()
                x = self.conv2(x, edge_index).relu()
                return x

        model = GNN()

        node_types = ['paper', 'author']
        edge_types = [
            ('paper', 'cites', 'paper'),
            ('paper', 'written_by', 'author'),
            ('author', 'writes', 'paper'),
        ]
        metadata = (node_types, edge_types)

        model = to_hetero(model, metadata)
        model(x_dict, edge_index_dict)

    where :obj:`x_dict` and :obj:`edge_index_dict` denote dictionaries that
    hold node features and edge connectivity information for each node type and
    edge type, respectively.

    The below illustration shows the original computation graph of the
    homogeneous model on the left, and the newly obtained computation graph of
    the heterogeneous model on the right:

    .. figure:: ../_figures/to_hetero.svg
      :align: center
      :width: 90%

      Transforming a model via :func:`to_hetero`.

    Here, each :class:`~torch_geometric.nn.conv.MessagePassing` instance
    :math:`f_{\theta}^{(\ell)}` is duplicated and stored in a set
    :math:`\{ f_{\theta}^{(\ell, r)} : r \in \mathcal{R} \}` (one instance for
    each relation in :math:`\mathcal{R}`), and message passing in layer
    :math:`\ell` is performed via

    .. math::

        \mathbf{h}^{(\ell)}_v = \bigoplus_{r \in \mathcal{R}}
        f_{\theta}^{(\ell, r)} ( \mathbf{h}^{(\ell - 1)}_v, \{
        \mathbf{h}^{(\ell - 1)}_w : w \in \mathcal{N}^{(r)}(v) \}),

    where :math:`\mathcal{N}^{(r)}(v)` denotes the neighborhood of :math:`v \in
    \mathcal{V}` under relation :math:`r \in \mathcal{R}`, and
    :math:`\bigoplus` denotes the aggregation scheme :attr:`aggr` to use for
    grouping node embeddings generated by different relations
    (:obj:`"sum"`, :obj:`"mean"`, :obj:`"min"`, :obj:`"max"` or :obj:`"mul"`).

    Args:
        module (torch.nn.Module): The homogeneous model to transform.
        metadata (Tuple[List[str], List[Tuple[str, str, str]]]): The metadata
            of the heterogeneous graph, *i.e.* its node and edge types given
            by a list of strings and a list of string triplets, respectively.
            See :meth:`torch_geometric.data.HeteroData.metadata` for more
            information.
        aggr (str, optional): The aggregation scheme to use for grouping node
            embeddings generated by different relations
            (:obj:`"sum"`, :obj:`"mean"`, :obj:`"min"`, :obj:`"max"`,
            :obj:`"mul"`). (default: :obj:`"sum"`)
        input_map (Dict[str, str], optional): A dictionary holding information
            about the type of input arguments of :obj:`module.forward`.
            For example, in case :obj:`arg` is a node-level argument, then
            :obj:`input_map['arg'] = 'node'`, and
            :obj:`input_map['arg'] = 'edge'` otherwise.
            In case :obj:`input_map` is not further specified, will try to
            automatically determine the correct type of input arguments.
            (default: :obj:`None`)
        debug (bool, optional): If set to :obj:`True`, will perform
            transformation in debug mode. (default: :obj:`False`)
    """
    transformer = ToHeteroTransformer(module, metadata, aggr, input_map, debug)
    return transformer.transform()


class ToHeteroTransformer(Transformer):

    aggrs = {
        'sum': torch.add,
        # For 'mean' aggregation, we first sum up all feature matrices, and
        # divide by the number of matrices in a later step.
        'mean': torch.add,
        'max': torch.max,
        'min': torch.min,
        'mul': torch.mul,
    }

    def __init__(
        self,
        module: Module,
        metadata: Metadata,
        aggr: str = 'sum',
        input_map: Optional[Dict[str, str]] = None,
        debug: bool = False,
    ):
        super().__init__(module, input_map, debug)

        self.metadata = metadata
        self.aggr = aggr
        assert len(metadata) == 2
        assert len(metadata[0]) > 0 and len(metadata[1]) > 0
        assert aggr in self.aggrs.keys()

        self.validate()

    def validate(self):
        unused_node_types = get_unused_node_types(*self.metadata)
        if len(unused_node_types) > 0:
            warnings.warn(
                f"There exist node types ({unused_node_types}) whose "
                f"representations do not get updated during message passing "
                f"as they do not occur as destination type in any edge type. "
                f"This may lead to unexpected behaviour.")

        names = self.metadata[0] + [rel for _, rel, _ in self.metadata[1]]
        for name in names:
            if not name.isidentifier():
                warnings.warn(
                    f"The type '{name}' contains invalid characters which "
                    f"may lead to unexpected behaviour. To avoid any issues, "
                    f"ensure that your types only contain letters, numbers "
                    f"and underscores.")

    def placeholder(self, node: Node, target: Any, name: str):
        # Adds a `get` call to the input dictionary for every node-type or
        # edge-type.
        if node.type is not None:
            Type = EdgeType if self.is_edge_level(node) else NodeType
            node.type = Dict[Type, node.type]

        self.graph.inserting_after(node)

        dict_node = self.graph.create_node('call_function', target=get_dict,
                                           args=(node, ), name=f'{name}_dict')
        self.graph.inserting_after(dict_node)

        for key in self.metadata[int(self.is_edge_level(node))]:
            out = self.graph.create_node('call_method', target='get',
                                         args=(dict_node, key, None),
                                         name=f'{name}__{key2str(key)}')
            self.graph.inserting_after(out)

    def get_attr(self, node: Node, target: Any, name: str):
        raise NotImplementedError

    def call_message_passing_module(self, node: Node, target: Any, name: str):
        # Add calls to edge type-wise `MessagePassing` modules and aggregate
        # the outputs to node type-wise embeddings afterwards.

        module = get_submodule(self.module, target)
        check_add_self_loops(module, self.metadata[1])

        # Group edge-wise keys per destination:
        key_name, keys_per_dst = {}, defaultdict(list)
        for key in self.metadata[1]:
            keys_per_dst[key[-1]].append(key)
            key_name[key] = f'{name}__{key[-1]}{len(keys_per_dst[key[-1]])}'

        for dst, keys in dict(keys_per_dst).items():
            # In case there is only a single edge-wise connection, there is no
            # need for any destination-wise aggregation, and we can already set
            # the intermediate variable name to the final output name.
            if len(keys) == 1:
                key_name[keys[0]] = f'{name}__{dst}'
                del keys_per_dst[dst]

        self.graph.inserting_after(node)
        for key in self.metadata[1]:
            args, kwargs = self.map_args_kwargs(node, key)
            out = self.graph.create_node('call_module',
                                         target=f'{target}.{key2str(key)}',
                                         args=args, kwargs=kwargs,
                                         name=key_name[key])
            self.graph.inserting_after(out)

        # Perform destination-wise aggregation.
        # Here, we aggregate in pairs, popping the first two elements of
        # `keys_per_dst` and append the result to the list.
        for dst, keys in keys_per_dst.items():
            queue = deque([key_name[key] for key in keys])
            i = 1
            while len(queue) >= 2:
                key1, key2 = queue.popleft(), queue.popleft()
                args = (self.find_by_name(key1), self.find_by_name(key2))

                new_name = f'{name}__{dst}'
                if self.aggr == 'mean' or len(queue) > 0:
                    new_name = f'{new_name}_{i}'

                out = self.graph.create_node('call_function',
                                             target=self.aggrs[self.aggr],
                                             args=args, name=new_name)
                self.graph.inserting_after(out)
                queue.append(new_name)
                i += 1

            if self.aggr == 'mean':
                key = queue.popleft()
                out = self.graph.create_node(
                    'call_function', target=torch.div,
                    args=(self.find_by_name(key), len(keys_per_dst[dst])),
                    name=f'{name}__{dst}')
                self.graph.inserting_after(out)

    def call_global_pooling_module(self, node: Node, target: Any, name: str):
        # Add calls to node type-wise `GlobalPooling` modules and aggregate
        # the outputs to graph type-wise embeddings afterwards.
        self.graph.inserting_after(node)
        for key in self.metadata[0]:
            args, kwargs = self.map_args_kwargs(node, key)
            out = self.graph.create_node('call_module',
                                         target=f'{target}.{key2str(key)}',
                                         args=args, kwargs=kwargs,
                                         name=f'{node.name}__{key2str(key)}')
            self.graph.inserting_after(out)

        # Perform node-wise aggregation.
        queue = deque(
            [f'{node.name}__{key2str(key)}' for key in self.metadata[0]])
        i = 1
        while len(queue) >= 2:
            key1, key2 = queue.popleft(), queue.popleft()
            args = (self.find_by_name(key1), self.find_by_name(key2))
            out = self.graph.create_node('call_function',
                                         target=self.aggrs[self.aggr],
                                         args=args, name=f'{name}_{i}')
            self.graph.inserting_after(out)
            queue.append(f'{name}_{i}')
            i += 1

        if self.aggr == 'mean':
            key = queue.popleft()
            out = self.graph.create_node(
                'call_function', target=torch.div,
                args=(self.find_by_name(key), len(self.metadata[0])),
                name=f'{name}_{i}')
            self.graph.inserting_after(out)
        self.replace_all_uses_with(node, out)

    def call_module(self, node: Node, target: Any, name: str):
        print('\n' * 3)
        print('inside call_module')
        print("node:", node)
        print("target:", target)
        print("name:", name)
        if self.is_graph_level(node):
            return
        self.graph.inserting_after(node)
        if hasattr(self.module, name):
            print("has attr")
            submod = getattr(self.module, name)
            is_heterolin = is_linear(submod)
        else:
            print("not has attr")

            split_name = name.split('_')
            submod = getattr(self.module, '_'.join(split_name[:-1]))
<<<<<<< HEAD
            print("submod:", submod)    
            # handle iterable Modules (dict/list/sequential) containing Linear
            if is_iterable_module(submod):
=======
            print("submod:", submod)
            # handle iterable Modules (dict/list) containing Linear
            if isinstance(submod, torch.nn.ModuleList) or isinstance(
                    submod, torch.nn.ModuleDict):
>>>>>>> 90d6cbd4
                try:
                    is_heterolin = is_linear(submod[split_name[-1]])
                except TypeError:
                    is_heterolin = is_linear(submod[int(split_name[-1])])
            else:
                print('inside else')
                is_heterolin = False
                # Add calls to node type-wise or edge type-wise modules.p
                self.add_nonlin_to_graph(node, target, name)
        if is_heterolin:
            print('inside heterolinear if')
            self.add_heterolin_to_graph(node, target, name)

    def call_method(self, node: Node, target: Any, name: str):
        # Add calls to node type-wise or edge type-wise methods.
        if self.is_graph_level(node):
            return
        self.graph.inserting_after(node)
        for key in self.metadata[int(self.is_edge_level(node))]:
            args, kwargs = self.map_args_kwargs(node, key)
            out = self.graph.create_node('call_method', target=target,
                                         args=args, kwargs=kwargs,
                                         name=f'{name}__{key2str(key)}')
            self.graph.inserting_after(out)

    def call_function(self, node: Node, target: Any, name: str):
        if self.is_graph_level(node):
            return

        # Add calls to node type-wise or edge type-wise functions.
        self.graph.inserting_after(node)
        for key in self.metadata[int(self.is_edge_level(node))]:
            args, kwargs = self.map_args_kwargs(node, key)
            out = self.graph.create_node('call_function', target=target,
                                         args=args, kwargs=kwargs,
                                         name=f'{name}__{key2str(key)}')
            self.graph.inserting_after(out)

    def output(self, node: Node, target: Any, name: str):
        print('\n' * 3)
        print("inside output")
        print("node:", node)
        print("target:", target)
        print("name:", name)

        # Replace the output by dictionaries, holding either node type-wise or
        # edge type-wise data.
        def _recurse(value: Any) -> Any:
            if isinstance(value, Node):
                print('value.name:', value.name)
                if self.is_graph_level(value):
                    return value
                return {
                    key: self.find_by_name(f'{value.name}__{key2str(key)}')
                    for key in self.metadata[int(self.is_edge_level(value))]
                }
            elif isinstance(value, dict):
                return {k: _recurse(v) for k, v in value.items()}
            elif isinstance(value, list):
                return [_recurse(v) for v in value]
            elif isinstance(value, tuple):
                return tuple(_recurse(v) for v in value)
            else:
                return value

        print('node.type:', node.type)
        print('isinstance(node.args[0], Node):',
              isinstance(node.args[0], Node))
        print('type(node.args[0])):', type(node.args[0]))
        print('node.args[0]:', node.args[0])
        print('node.args', node.args)
        if node.type is not None and isinstance(node.args[0], Node):
            print('inside if')
            output = node.args[0]
            if self.is_node_level(output):
                node.type = Dict[NodeType, node.type]
            elif self.is_edge_level(output):
                node.type = Dict[EdgeType, node.type]
        else:
            print('inside else')
            node.type = None

        node.args = (_recurse(node.args[0]), )
        print('final val node.args=', node.args)

    def init_submodule(self, module: Module, target: str) -> Module:
        print("\n" * 2)
        print("initing submodule:", module)
        print("target:", target)
        print("type(module):", type(module))
        # Replicate each module for each node type or edge type.
        has_node_level_target = bool(
            self.find_by_name(
                f'{target.replace(".", "_")}__{key2str(self.metadata[0][0])}')
        ) or bool(
            self.find_by_target(f'{target}.{key2str(self.metadata[0][0])}'))
        has_edge_level_target = bool(
            self.find_by_name(
                f'{target.replace(".", "_")}__{key2str(self.metadata[1][0])}')
        ) or bool(
            self.find_by_target(f'{target}.{key2str(self.metadata[1][0])}'))
        print("has_node_level_target:", has_node_level_target)
        print("has_edge_level_target:", has_edge_level_target)
        print('is_linear(module):', is_linear(module))
        if not has_node_level_target and not has_edge_level_target:
            return module
        if is_linear(module):
            print("replacing w/ ToHeteroLinear")
            return ToHeteroLinear(module,
                                  self.metadata[int(has_edge_level_target)])
        else:
            module_dict = torch.nn.ModuleDict()
            for key in self.metadata[int(has_edge_level_target)]:

                module_dict[key2str(key)] = copy.deepcopy(module)
                if len(self.metadata[int(has_edge_level_target)]) <= 1:
                    continue
                if hasattr(module, 'reset_parameters'):
                    module_dict[key2str(key)].reset_parameters()
                elif sum([p.numel() for p in module.parameters()]) > 0:
                    warnings.warn(
                        f"'{target}' will be duplicated, but its parameters "
                        f"cannot be reset. To suppress this warning, add a "
                        f"'reset_parameters()' method to '{target}'")

            return module_dict

    # Helper methods ##########################################################

    def map_args_kwargs(self, node: Node,
                        key: Union[NodeType, EdgeType]) -> Tuple[Tuple, Dict]:
        def _recurse(value: Any) -> Any:
            if isinstance(value, Node):
                out = self.find_by_name(f'{value.name}__{key2str(key)}')
                if out is not None:
                    return out
                elif isinstance(key, tuple) and key[0] == key[-1]:
                    name = f'{value.name}__{key2str(key[0])}'
                    return self.find_by_name(name)
                elif isinstance(key, tuple) and key[0] != key[-1]:
                    return (
                        self.find_by_name(f'{value.name}__{key2str(key[0])}'),
                        self.find_by_name(f'{value.name}__{key2str(key[-1])}'),
                    )
                else:
                    raise NotImplementedError
            elif isinstance(value, dict):
                return {k: _recurse(v) for k, v in value.items()}
            elif isinstance(value, list):
                return [_recurse(v) for v in value]
            elif isinstance(value, tuple):
                return tuple(_recurse(v) for v in value)
            else:
                return value

        args = tuple(_recurse(v) for v in node.args)
        kwargs = {k: _recurse(v) for k, v in node.kwargs.items()}
        return args, kwargs

    def add_heterolin_to_graph(self, node: Node, target: Any, name: str):
        kwargs_dict = {}
        args_dict = {}
        for key in self.metadata[int(self.is_edge_level(node))]:
            args, kwargs = self.map_args_kwargs(node, key)
            args_dict[key] = args[0]
            kwargs_dict.update(kwargs)
        print('(args_dict,):', (args_dict, ))
        if self.is_edge_level(node):
            out_type = Dict[EdgeType, Tensor]
        else:
            out_type = Dict[NodeType, Tensor]
        out_hetero = self.graph.create_node('call_module', target=f'{target}',
                                            args=(args_dict, ),
                                            kwargs=kwargs_dict,
                                            name=f'{name}__hetero',
                                            type_expr=out_type)
        print('out.name', out_hetero.name)
        print('out.type', out_hetero.type)
        self.graph.inserting_after(out_hetero)
        # extract tensors from dict
        print("extracting tensors from dict")
        for key in self.metadata[int(self.is_edge_level(node))]:
            print("inserting for key:", key)
            out = self.graph.create_node('call_method', target='get',
                                         args=(out_hetero, key),
                                         name=f'{name}__{key2str(key)}')
            print("out.__dict__ =", out.__dict__)
            self.graph.inserting_after(out)

    def add_nonlin_to_graph(self, node: Node, target: Any, name: str):
        for key in self.metadata[int(self.is_edge_level(node))]:
            args, kwargs = self.map_args_kwargs(node, key)
            out = self.graph.create_node('call_module',
                                         target=f'{target}.{key2str(key)}',
                                         args=args, kwargs=kwargs,
                                         name=f'{name}__{key2str(key)}')
            self.graph.inserting_after(out)


def key2str(key: Union[NodeType, EdgeType]) -> str:
    key = '__'.join(key) if isinstance(key, tuple) else key
    return key.replace(' ', '_').replace('-', '_').replace(':', '_')


def is_linear(module):
    return isinstance(module, torch.nn.Linear) or isinstance(
        module, torch_geometric.nn.dense.Linear)

def is_iterable_module(module):
    return isinstance(module, torch.nn.ModuleList) or isinstance(module, torch.nn.ModuleDict) or isinstance(module, torch.nn.Sequential)<|MERGE_RESOLUTION|>--- conflicted
+++ resolved
@@ -305,16 +305,9 @@
 
             split_name = name.split('_')
             submod = getattr(self.module, '_'.join(split_name[:-1]))
-<<<<<<< HEAD
             print("submod:", submod)    
             # handle iterable Modules (dict/list/sequential) containing Linear
             if is_iterable_module(submod):
-=======
-            print("submod:", submod)
-            # handle iterable Modules (dict/list) containing Linear
-            if isinstance(submod, torch.nn.ModuleList) or isinstance(
-                    submod, torch.nn.ModuleDict):
->>>>>>> 90d6cbd4
                 try:
                     is_heterolin = is_linear(submod[split_name[-1]])
                 except TypeError:
