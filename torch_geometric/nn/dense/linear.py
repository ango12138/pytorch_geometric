--- conflicted
+++ resolved
@@ -377,12 +377,7 @@
         self.kwargs = kwargs
 
         self.lins = torch.nn.ModuleDict({
-<<<<<<< HEAD
             self.get_key(key): Linear(channels, self.out_channels, **kwargs)
-=======
-            key:
-            Linear(channels, self.out_channels, **kwargs)
->>>>>>> 51c50c2f
             for key, channels in self.in_channels.items()
         })
 
@@ -411,20 +406,6 @@
         """
         out_dict = {}
 
-<<<<<<< HEAD
-        if torch_geometric.typing.WITH_GMM:
-            xs = [x_dict[key] for key in x_dict.keys()]
-            weights = [
-                self.lins[self.get_key(key)].weight.t()
-                for key in x_dict.keys()
-            ]
-            if self.kwargs.get('bias', True):
-                biases = [
-                    self.lins[self.get_key(key)].bias for key in x_dict.keys()
-                ]
-            else:
-                biases = None
-=======
         # Only apply fused kernel for more than 10 types, otherwise default
         # back to sequential computation (which is faster for these cases).
         if self.use_segmm is None:
@@ -441,7 +422,6 @@
                     weights.append(lin.weight.t())
                     biases.append(lin.bias)
             biases = None if biases[0] is None else biases
->>>>>>> 51c50c2f
             outs = pyg_lib.ops.grouped_matmul(xs, weights, biases)
             for key, out in zip(x_dict.keys(), outs):
                 if key in x_dict:
