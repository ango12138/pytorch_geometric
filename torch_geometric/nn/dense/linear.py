import copy
import math
from typing import Any, Dict, Optional, Union

import torch
import torch.nn.functional as F
from torch import Tensor, nn
from torch.nn.parameter import Parameter

import torch_geometric.typing
from torch_geometric.nn import inits
from torch_geometric.typing import pyg_lib
from torch_geometric.utils import index_sort
from torch_geometric.utils.hetero import segmatmul_heuristic
from torch_geometric.utils.sparse import index2ptr


def is_uninitialized_parameter(x: Any) -> bool:
    if not hasattr(nn.parameter, 'UninitializedParameter'):
        return False
    return isinstance(x, nn.parameter.UninitializedParameter)


def reset_weight_(weight: Tensor, in_channels: int,
                  initializer: Optional[str] = None) -> Tensor:
    if in_channels <= 0:
        pass
    elif initializer == 'glorot':
        inits.glorot(weight)
    elif initializer == 'uniform':
        bound = 1.0 / math.sqrt(in_channels)
        torch.nn.init.uniform_(weight.data, -bound, bound)
    elif initializer == 'kaiming_uniform':
        inits.kaiming_uniform(weight, fan=in_channels, a=math.sqrt(5))
    elif initializer is None:
        inits.kaiming_uniform(weight, fan=in_channels, a=math.sqrt(5))
    else:
        raise RuntimeError(f"Weight initializer '{initializer}' not supported")

    return weight


def reset_bias_(bias: Optional[Tensor], in_channels: int,
                initializer: Optional[str] = None) -> Optional[Tensor]:
    if bias is None or in_channels <= 0:
        pass
    elif initializer == 'zeros':
        inits.zeros(bias)
    elif initializer is None:
        inits.uniform(in_channels, bias)
    else:
        raise RuntimeError(f"Bias initializer '{initializer}' not supported")

    return bias


class Linear(torch.nn.Module):
    r"""Applies a linear tranformation to the incoming data

    .. math::
        \mathbf{x}^{\prime} = \mathbf{x} \mathbf{W}^{\top} + \mathbf{b}

    similar to :class:`torch.nn.Linear`.
    It supports lazy initialization and customizable weight and bias
    initialization.

    Args:
        in_channels (int): Size of each input sample. Will be initialized
            lazily in case it is given as :obj:`-1`.
        out_channels (int): Size of each output sample.
        bias (bool, optional): If set to :obj:`False`, the layer will not learn
            an additive bias. (default: :obj:`True`)
        weight_initializer (str, optional): The initializer for the weight
            matrix (:obj:`"glorot"`, :obj:`"uniform"`, :obj:`"kaiming_uniform"`
            or :obj:`None`).
            If set to :obj:`None`, will match default weight initialization of
            :class:`torch.nn.Linear`. (default: :obj:`None`)
        bias_initializer (str, optional): The initializer for the bias vector
            (:obj:`"zeros"` or :obj:`None`).
            If set to :obj:`None`, will match default bias initialization of
            :class:`torch.nn.Linear`. (default: :obj:`None`)

    Shapes:
        - **input:** features :math:`(*, F_{in})`
        - **output:** features :math:`(*, F_{out})`
    """
    def __init__(self, in_channels: int, out_channels: int, bias: bool = True,
                 weight_initializer: Optional[str] = None,
                 bias_initializer: Optional[str] = None):
        super().__init__()
        self.in_channels = in_channels
        self.out_channels = out_channels
        self.weight_initializer = weight_initializer
        self.bias_initializer = bias_initializer

        if in_channels > 0:
            self.weight = Parameter(torch.Tensor(out_channels, in_channels))
        else:
            self.weight = nn.parameter.UninitializedParameter()
            self._hook = self.register_forward_pre_hook(
                self.initialize_parameters)

        if bias:
            self.bias = Parameter(torch.Tensor(out_channels))
        else:
            self.register_parameter('bias', None)

        self._load_hook = self._register_load_state_dict_pre_hook(
            self._lazy_load_hook)

        self.reset_parameters()

    def __deepcopy__(self, memo):
        out = Linear(self.in_channels, self.out_channels, self.bias
                     is not None, self.weight_initializer,
                     self.bias_initializer)
        if self.in_channels > 0:
            out.weight = copy.deepcopy(self.weight, memo)
        if self.bias is not None:
            out.bias = copy.deepcopy(self.bias, memo)
        return out

    def reset_parameters(self):
        r"""Resets all learnable parameters of the module."""
        reset_weight_(self.weight, self.in_channels, self.weight_initializer)
        reset_bias_(self.bias, self.in_channels, self.bias_initializer)

    def forward(self, x: Tensor) -> Tensor:
        r"""
        Args:
            x (torch.Tensor): The input features.
        """
        return F.linear(x, self.weight, self.bias)

    @torch.no_grad()
    def initialize_parameters(self, module, input):
        if is_uninitialized_parameter(self.weight):
            self.in_channels = input[0].size(-1)
            self.weight.materialize((self.out_channels, self.in_channels))
            self.reset_parameters()
        self._hook.remove()
        delattr(self, '_hook')

    def _save_to_state_dict(self, destination, prefix, keep_vars):
        if (is_uninitialized_parameter(self.weight)
                or torch.onnx.is_in_onnx_export()):
            destination[prefix + 'weight'] = self.weight
        else:
            destination[prefix + 'weight'] = self.weight.detach()
        if self.bias is not None:
            if torch.onnx.is_in_onnx_export():
                destination[prefix + 'bias'] = self.bias
            else:
                destination[prefix + 'bias'] = self.bias.detach()

    def _lazy_load_hook(self, state_dict, prefix, local_metadata, strict,
                        missing_keys, unexpected_keys, error_msgs):

        weight = state_dict.get(prefix + 'weight', None)

        if weight is not None and is_uninitialized_parameter(weight):
            self.in_channels = -1
            self.weight = nn.parameter.UninitializedParameter()
            if not hasattr(self, '_hook'):
                self._hook = self.register_forward_pre_hook(
                    self.initialize_parameters)

        elif weight is not None and is_uninitialized_parameter(self.weight):
            self.in_channels = weight.size(-1)
            self.weight.materialize((self.out_channels, self.in_channels))
            if hasattr(self, '_hook'):
                self._hook.remove()
                delattr(self, '_hook')

    def __repr__(self) -> str:
        return (f'{self.__class__.__name__}({self.in_channels}, '
                f'{self.out_channels}, bias={self.bias is not None})')


class HeteroLinear(torch.nn.Module):
    r"""Applies separate linear tranformations to the incoming data according
    to types

    .. math::
        \mathbf{x}^{\prime}_{\kappa} = \mathbf{x}_{\kappa}
        \mathbf{W}^{\top}_{\kappa} + \mathbf{b}_{\kappa}

    for type :math:`\kappa`.
    It supports lazy initialization and customizable weight and bias
    initialization.

    Args:
        in_channels (int): Size of each input sample. Will be initialized
            lazily in case it is given as :obj:`-1`.
        out_channels (int): Size of each output sample.
        num_types (int): The number of types.
        is_sorted (bool, optional): If set to :obj:`True`, assumes that
            :obj:`type_vec` is sorted. This avoids internal re-sorting of the
            data and can improve runtime and memory efficiency.
            (default: :obj:`False`)
        **kwargs (optional): Additional arguments of
            :class:`torch_geometric.nn.Linear`.

    Shapes:
        - **input:**
          features :math:`(*, F_{in})`,
          type vector :math:`(*)`
        - **output:** features :math:`(*, F_{out})`
    """
    def __init__(self, in_channels: int, out_channels: int, num_types: int,
                 is_sorted: bool = False, **kwargs):
        super().__init__()

        self.in_channels = in_channels
        self.out_channels = out_channels
        self.num_types = num_types
        self.is_sorted = is_sorted
        self.kwargs = kwargs
        self.use_segmm: int = -1
        if self.in_channels == -1:
            self.weight = nn.parameter.UninitializedParameter()
            self._hook = self.register_forward_pre_hook(
                self.initialize_parameters)
        else:
            self.weight = torch.nn.Parameter(
                torch.Tensor(num_types, in_channels, out_channels))
        if kwargs.get('bias', True):
            self.bias = Parameter(torch.Tensor(num_types, out_channels))
        else:
            self.register_parameter('bias', None)
        self.reset_parameters()

    def reset_parameters(self):
        r"""Resets all learnable parameters of the module."""
        reset_weight_(self.weight, self.in_channels,
                      self.kwargs.get('weight_initializer', None))
        reset_weight_(self.bias, self.in_channels,
                      self.kwargs.get('bias_initializer', None))

    def forward(self, x: Tensor, type_vec: Tensor) -> Tensor:
        r"""
        Args:
            x (torch.Tensor): The input features.
            type_vec (torch.Tensor): A vector that maps each entry to a type.
        """

        if torch_geometric.typing.WITH_PYG_LIB and (self.use_segmm == -1
                                                    or bool(self.use_segmm)):
            assert self.weight is not None

            perm: Optional[Tensor] = None
            if not self.is_sorted:
                if (type_vec[1:] < type_vec[:-1]).any():
                    type_vec, perm = index_sort(type_vec, self.num_types)
                    x = x[perm]

            type_vec_ptr = index2ptr(type_vec, self.num_types)
            if self.use_segmm == -1:
                self.use_segmm = segmatmul_heuristic(x, type_vec_ptr,
                                                     self.weight)
            out = pyg_lib.ops.segment_matmul(x, type_vec_ptr, self.weight)
            if self.bias is not None:
                out += self.bias[type_vec]

            if perm is not None:  # Restore original order (if necessary).
                out_unsorted = torch.empty_like(out)
                out_unsorted[perm] = out
                out = out_unsorted
        else:
            out = x.new_empty(x.size(0), self.out_channels)
            for i in range(self.num_types):
                mask = type_vec == i
                if mask.numel() == 0:
                    continue
                out[mask] = F.linear(x[mask], self.weight[i].T)
            if self.bias is not None:
                out += self.bias[type_vec]
        return out

    @torch.no_grad()
    def initialize_parameters(self, module, input):
        if is_uninitialized_parameter(self.weight):
            self.in_channels = input[0].size(-1)
            self.weight.materialize(
                (self.num_types, self.in_channels, self.out_channels))
            self.reset_parameters()
        self._hook.remove()
        delattr(self, '_hook')

    def __repr__(self) -> str:
        return (f'{self.__class__.__name__}({self.in_channels}, '
                f'{self.out_channels}, num_types={self.num_types}, '
                f'bias={self.kwargs.get("bias", True)})')


class HeteroDictLinear(torch.nn.Module):
    r"""Applies separate linear tranformations to the incoming data dictionary

    .. math::
        \mathbf{x}^{\prime}_{\kappa} = \mathbf{x}_{\kappa}
        \mathbf{W}^{\top}_{\kappa} + \mathbf{b}_{\kappa}

    for key :math:`\kappa`.
    It supports lazy initialization and customizable weight and bias
    initialization.

    Args:
        in_channels (int or Dict[Any, int]): Size of each input sample. If
            passed an integer, :obj:`types` will be a mandatory argument.
            initialized lazily in case it is given as :obj:`-1`.
        out_channels (int): Size of each output sample.
        types (List[Any], optional): The keys of the input dictionary.
            (default: :obj:`None`)
        **kwargs (optional): Additional arguments of
            :class:`torch_geometric.nn.Linear`.
    """
    def __init__(
        self,
        in_channels: Union[int, Dict[Any, int]],
        out_channels: int,
        types: Optional[Any] = None,
        **kwargs,
    ):
        super().__init__()

        if isinstance(in_channels, dict):
            self.types = list(in_channels.keys())

            if any([i == -1 for i in in_channels.values()]):
                self._hook = self.register_forward_pre_hook(
                    self.initialize_parameters)

            if types is not None and set(self.types) != set(types):
                raise ValueError("The provided 'types' do not match with the "
                                 "keys in the 'in_channels' dictionary")

        else:
            if types is None:
                raise ValueError("Please provide a list of 'types' if passing "
                                 "'in_channels' as an integer")

            if in_channels == -1:
                self._hook = self.register_forward_pre_hook(
                    self.initialize_parameters)

            self.types = types
            in_channels = {node_type: in_channels for node_type in types}

        self.in_channels = in_channels
        self.out_channels = out_channels
        self.kwargs = kwargs

        self.lins = torch.nn.ModuleDict({
            key: Linear(channels, self.out_channels, **kwargs)
            for key, channels in self.in_channels.items()
        })

        self.reset_parameters()

    def reset_parameters(self):
        r"""Resets all learnable parameters of the module."""
        for lin in self.lins.values():
            lin.reset_parameters()

    def forward(
        self,
        x_dict: Dict[str, Tensor],
    ) -> Dict[str, Tensor]:
        r"""
        Args:
            x_dict (Dict[Any, torch.Tensor]): A dictionary holding input
                features for each individual type.
        """
        out_dict = {}

<<<<<<< HEAD
        if torch_geometric.typing.WITH_GMM and len(x_dict) >= 10:
=======
        if torch_geometric.typing.WITH_GMM and not torch.jit.is_scripting():
>>>>>>> 4b1d748f
            xs, weights, biases = [], [], []
            for key, lin in self.lins.items():
                if key in x_dict:
                    xs.append(x_dict[key])
                    weights.append(lin.weight.t())
                    biases.append(lin.bias)
            biases = None if biases[0] is None else biases
            outs = pyg_lib.ops.grouped_matmul(xs, weights, biases)
            for key, out in zip(x_dict.keys(), outs):
                if key in x_dict:
                    out_dict[key] = out
        else:
            for key, lin in self.lins.items():
                if key in x_dict:
                    out_dict[key] = lin(x_dict[key])

        return out_dict

    @torch.no_grad()
    def initialize_parameters(self, module, input):
        for key, x in input[0].items():
            lin = self.lins[key]
            if is_uninitialized_parameter(lin.weight):
                self.lins[key].initialize_parameters(None, x)
        self.reset_parameters()
        self._hook.remove()
        self.in_channels = {key: x.size(-1) for key, x in input[0].items()}
        delattr(self, '_hook')

    def __repr__(self) -> str:
        return (f'{self.__class__.__name__}({self.in_channels}, '
                f'{self.out_channels}, bias={self.kwargs.get("bias", True)})')<|MERGE_RESOLUTION|>--- conflicted
+++ resolved
@@ -373,11 +373,7 @@
         """
         out_dict = {}
 
-<<<<<<< HEAD
-        if torch_geometric.typing.WITH_GMM and len(x_dict) >= 10:
-=======
-        if torch_geometric.typing.WITH_GMM and not torch.jit.is_scripting():
->>>>>>> 4b1d748f
+        if torch_geometric.typing.WITH_GMM and not torch.jit.is_scripting() and len(x_dict) >= 10:
             xs, weights, biases = [], [], []
             for key, lin in self.lins.items():
                 if key in x_dict:
